<?php
/*
Plugin Name: WP Rocket
Plugin URI: http://www.wp-rocket.me
Description: The best WordPress performance plugin.
<<<<<<< HEAD
Version: 2.4.3
=======
Version: 2.5-beta1
>>>>>>> 1ab691e1
Author: WP Rocket
Contributors: Jonathan Buttigieg, Julio Potier
Author URI: http://www.wp-rocket.me

Text Domain: rocket
Domain Path: languages

Copyright 2013-2015 WP Rocket
*/

defined( 'ABSPATH' ) or die( 'Cheatin&#8217; uh?' );

// Rocket defines
<<<<<<< HEAD
define( 'WP_ROCKET_VERSION'             , '2.4.3' );
=======
define( 'WP_ROCKET_VERSION'             , '2.5-beta1' );
>>>>>>> 1ab691e1
define( 'WP_ROCKET_PRIVATE_KEY'         , false );
define( 'WP_ROCKET_SLUG'                , 'wp_rocket_settings' );
define( 'WP_ROCKET_WEB_MAIN'            , 'http://support.wp-rocket.me/' );
define( 'WP_ROCKET_WEB_API'             , WP_ROCKET_WEB_MAIN . 'api/wp-rocket/' );
define( 'WP_ROCKET_WEB_CHECK'           , WP_ROCKET_WEB_MAIN . 'check_update.php' );
define( 'WP_ROCKET_WEB_VALID'           , WP_ROCKET_WEB_MAIN . 'valid_key.php' );
define( 'WP_ROCKET_WEB_INFO'            , WP_ROCKET_WEB_MAIN . 'plugin_information.php' );
define( 'WP_ROCKET_WEB_SUPPORT'         , WP_ROCKET_WEB_MAIN . 'forums/' );
define( 'WP_ROCKET_BOT_URL'             , 'http://bot.wp-rocket.me/launch.php' );
define( 'WP_ROCKET_FILE'                , __FILE__ );
define( 'WP_ROCKET_PATH'                , realpath( plugin_dir_path( WP_ROCKET_FILE ) ) . '/' );
define( 'WP_ROCKET_INC_PATH'            , realpath( WP_ROCKET_PATH . 'inc/' ) . '/' );
define( 'WP_ROCKET_FRONT_PATH'          , realpath( WP_ROCKET_INC_PATH . 'front/' ) . '/' );
define( 'WP_ROCKET_ADMIN_PATH'          , realpath( WP_ROCKET_INC_PATH . 'admin' ) . '/' );
define( 'WP_ROCKET_FUNCTIONS_PATH'      , realpath( WP_ROCKET_INC_PATH . 'functions' ) . '/' );
define( 'WP_ROCKET_CONFIG_PATH'         , WP_CONTENT_DIR . '/wp-rocket-config/' );
define( 'WP_ROCKET_CACHE_PATH'          , WP_CONTENT_DIR . '/cache/wp-rocket/' );
define( 'WP_ROCKET_MINIFY_CACHE_PATH'   , WP_CONTENT_DIR . '/cache/min/' );
define( 'WP_ROCKET_URL'                 , plugin_dir_url( WP_ROCKET_FILE ) );
define( 'WP_ROCKET_INC_URL'             , WP_ROCKET_URL . 'inc/' );
define( 'WP_ROCKET_FRONT_URL'           , WP_ROCKET_INC_URL . 'front/' );
define( 'WP_ROCKET_FRONT_JS_URL'        , WP_ROCKET_FRONT_URL . 'js/' );
define( 'WP_ROCKET_LAB_JS_VERSION'      , '2.0.3' );
define( 'WP_ROCKET_ADMIN_URL'           , WP_ROCKET_INC_URL . 'admin/' );
define( 'WP_ROCKET_ADMIN_JS_URL'        , WP_ROCKET_ADMIN_URL . 'js/' );
define( 'WP_ROCKET_ADMIN_CSS_URL'       , WP_ROCKET_ADMIN_URL . 'css/' );
define( 'WP_ROCKET_CACHE_URL'           , WP_CONTENT_URL . '/cache/wp-rocket/' );
define( 'WP_ROCKET_MINIFY_CACHE_URL'    , WP_CONTENT_URL . '/cache/min/' );
if ( ! defined( 'CHMOD_WP_ROCKET_CACHE_DIRS' ) ) {
    define( 'CHMOD_WP_ROCKET_CACHE_DIRS', 0755 );
}
if ( ! defined( 'WP_ROCKET_LASTVERSION' ) ) {
<<<<<<< HEAD
    define( 'WP_ROCKET_LASTVERSION', '2.4.2' );
=======
    define( 'WP_ROCKET_LASTVERSION', '2.4.3' );
>>>>>>> 1ab691e1
}

require( WP_ROCKET_INC_PATH	. '/compat.php' );

/*
 * Tell WP what to do when plugin is loaded
 *
 * @since 1.0
 */
add_action( 'plugins_loaded', 'rocket_init' );
function rocket_init()
{
    // Load translations
    load_plugin_textdomain( 'rocket', false, dirname( plugin_basename( __FILE__ ) ) . '/languages/' );

    // Nothing to do if autosave
    if ( defined( 'DOING_AUTOSAVE' ) ) {
        return;
    }

    // Necessary to call correctly WP Rocket Bot for cache json
    global $do_rocket_bot_cache_json;
    $do_rocket_bot_cache_json = false;

    // Call defines,  classes and functions
    require WP_ROCKET_FUNCTIONS_PATH . '/options.php';

    // Last constants
    define( 'WP_ROCKET_PLUGIN_NAME', get_rocket_option( 'wl_plugin_name', 'WP Rocket' ) );
    define( 'WP_ROCKET_PLUGIN_SLUG', sanitize_key( WP_ROCKET_PLUGIN_NAME ) );

    // Call defines,  classes and functions
	require( WP_ROCKET_FUNCTIONS_PATH	. '/files.php' );
    require( WP_ROCKET_FUNCTIONS_PATH	. '/posts.php' );
    require( WP_ROCKET_FUNCTIONS_PATH	. '/admin.php' );
    require( WP_ROCKET_FUNCTIONS_PATH	. '/formatting.php' );
    require( WP_ROCKET_FUNCTIONS_PATH	. '/plugins.php' );
    require( WP_ROCKET_FUNCTIONS_PATH	. '/bots.php' );
    require( WP_ROCKET_INC_PATH			. '/deprecated.php' );
    require( WP_ROCKET_FRONT_PATH		. '/htaccess.php' );
    require( WP_ROCKET_FRONT_PATH		. '/plugin-compatibility.php' );
    require( WP_ROCKET_INC_PATH			. '/admin-bar.php' );
	require( dirname( __FILE__ )		. '/licence-data.php' );

    if( rocket_valid_key() ) {
        require( WP_ROCKET_INC_PATH . '/purge.php' );
<<<<<<< HEAD

=======
>>>>>>> 1ab691e1
        require( WP_ROCKET_INC_PATH . '/cron.php' );

        if ( 0 < (int) get_rocket_option( 'cdn' ) ) {
        	require  WP_ROCKET_FRONT_PATH . '/cdn.php';
        }

        if ( defined( 'SUNRISE' ) && SUNRISE == 'on' && function_exists( 'domain_mapping_siteurl' ) ) {
	        require( WP_ROCKET_INC_PATH . '/domain-mapping.php' );
        }
    }

    if ( is_admin() ) {

        require( WP_ROCKET_ADMIN_PATH . '/upgrader.php' );
        require( WP_ROCKET_ADMIN_PATH . '/updater.php' );
        require( WP_ROCKET_ADMIN_PATH . '/class-repeater-field.php' );
        require( WP_ROCKET_ADMIN_PATH . '/options.php' );
        require( WP_ROCKET_ADMIN_PATH . '/notices.php' );
        require( WP_ROCKET_ADMIN_PATH . '/admin.php' );
        require( WP_ROCKET_ADMIN_PATH . '/plugin-compatibility.php' );

    } else if ( rocket_valid_key() ) {

        require( WP_ROCKET_FRONT_PATH . '/minify.php' );
        require( WP_ROCKET_FRONT_PATH . '/cookie.php' );
        require( WP_ROCKET_FRONT_PATH . '/images.php' );
        require( WP_ROCKET_FRONT_PATH . '/enqueue.php' );
        require( WP_ROCKET_FRONT_PATH . '/dns-prefetch.php' );

        if ( get_rocket_option( 'deferred_js_files' ) ) {
	       require( WP_ROCKET_FRONT_PATH . '/deferred-js.php' );
        }

        if ( get_rocket_option( 'lazyload' ) && ! rocket_is_plugin_active( 'rocket-lazy-load/rocket-lazy-load.php' ) ) {
	       require( WP_ROCKET_FRONT_PATH . '/lazyload.php' );
        }
    }

    // You can hook this to trigger any action when WP Rocket is correctly loaded, so, not in AUTOSAVE mode
	if ( rocket_valid_key() ) {
		/**
		 * Fires when WP Rocket is correctly loaded
		 *
		 * @since 1.0
		*/
		do_action( 'wp_rocket_loaded' );
    }
}

/*
 * Tell WP what to do when plugin is deactivated
 *
 * @since 1.0
 */
register_deactivation_hook( __FILE__, 'rocket_deactivation' );
function rocket_deactivation()
{
    // Check if all the job can be done
    $htaccess_file = get_home_path() . '.htaccess';
    $config_file   = rocket_find_wpconfig_path();

    if ( ! isset( $_GET['rocket_nonce'] ) || ! wp_verify_nonce( $_GET['rocket_nonce'], 'force_deactivation' ) ) {

        $causes = array();

        // .htaccess problem
        if ( $GLOBALS['is_apache'] && !is_writable( $htaccess_file ) ) {
            $causes[] = 'htaccess';
        }

        // wp-config problem
        if ( ! is_writable( $config_file ) ) {
            $causes[] = 'wpconfig';
        }

		if ( count( $causes ) ) {
	        set_transient( $GLOBALS['current_user']->ID . '_donotdeactivaterocket', $causes );
	        wp_safe_redirect( wp_get_referer() );
	        die();
		}

    }

	// Delete config files
	list( $config_files_path ) = get_rocket_config_file();
	foreach( $config_files_path as $config_file ) {
		@unlink( $config_file );
	}

	if ( ! count( glob( WP_ROCKET_CONFIG_PATH . '*.php' ) ) ) {
		// Delete All WP Rocket rules of the .htaccess file
	    flush_rocket_htaccess( true );
	    flush_rewrite_rules();

	    // Remove WP_CACHE constant in wp-config.php
	    set_rocket_wp_cache_define( false );

	    // Delete content of advanced-cache.php
	    rocket_put_content( WP_CONTENT_DIR . '/advanced-cache.php', '' );
	}

	// Update customer key & licence.
	wp_remote_get( WP_ROCKET_WEB_API . '/pause-licence.php' );

	delete_transient( 'rocket_check_licence_30' );
	delete_transient( 'rocket_check_licence_1' );
	delete_transient( 'rocket_warning_autoupdate' );
}

/*
 * Tell WP what to do when plugin is activated
 *
 * @since 1.1.0
 */
register_activation_hook( __FILE__, 'rocket_activation' );
function rocket_activation()
{
	// Last constants
    define( 'WP_ROCKET_PLUGIN_NAME', 'WP Rocket' );
    define( 'WP_ROCKET_PLUGIN_SLUG', sanitize_key( WP_ROCKET_PLUGIN_NAME ) );

	if ( defined( 'SUNRISE' ) && SUNRISE == 'on' && function_exists( 'domain_mapping_siteurl' ) ) {
        require( WP_ROCKET_INC_PATH . '/domain-mapping.php' );
    }

    require( WP_ROCKET_FUNCTIONS_PATH . '/options.php' );
    require( WP_ROCKET_FUNCTIONS_PATH . '/files.php' );
    require( WP_ROCKET_FUNCTIONS_PATH . '/formatting.php' );
    require( WP_ROCKET_FUNCTIONS_PATH . '/plugins.php' );
    require( WP_ROCKET_FRONT_PATH . '/htaccess.php' );

	if ( rocket_valid_key() ) {
	    // Add All WP Rocket rules of the .htaccess file
	    flush_rocket_htaccess();
	    flush_rewrite_rules();

	    // Add WP_CACHE constant in wp-config.php
		set_rocket_wp_cache_define( true );
	}

	// Create cache folder if not exist
    if ( ! is_dir( WP_ROCKET_CACHE_PATH ) ) {
	   rocket_mkdir_p( WP_ROCKET_CACHE_PATH );
    }

	// Create minify cache folder if not exist
    if ( ! is_dir( WP_ROCKET_MINIFY_CACHE_PATH ) ) {
		rocket_mkdir_p( WP_ROCKET_MINIFY_CACHE_PATH );
    }

	// Create config domain folder if not exist
    if ( ! is_dir( WP_ROCKET_CONFIG_PATH ) ) {
		rocket_mkdir_p( WP_ROCKET_CONFIG_PATH );
    }

	// Create advanced-cache.php file
	rocket_generate_advanced_cache_file();

	// Create config file
	rocket_generate_config_file();
}<|MERGE_RESOLUTION|>--- conflicted
+++ resolved
@@ -1,276 +1,260 @@
-<?php
-/*
-Plugin Name: WP Rocket
-Plugin URI: http://www.wp-rocket.me
-Description: The best WordPress performance plugin.
-<<<<<<< HEAD
-Version: 2.4.3
-=======
-Version: 2.5-beta1
->>>>>>> 1ab691e1
-Author: WP Rocket
-Contributors: Jonathan Buttigieg, Julio Potier
-Author URI: http://www.wp-rocket.me
-
-Text Domain: rocket
-Domain Path: languages
-
-Copyright 2013-2015 WP Rocket
-*/
-
-defined( 'ABSPATH' ) or die( 'Cheatin&#8217; uh?' );
-
-// Rocket defines
-<<<<<<< HEAD
-define( 'WP_ROCKET_VERSION'             , '2.4.3' );
-=======
-define( 'WP_ROCKET_VERSION'             , '2.5-beta1' );
->>>>>>> 1ab691e1
-define( 'WP_ROCKET_PRIVATE_KEY'         , false );
-define( 'WP_ROCKET_SLUG'                , 'wp_rocket_settings' );
-define( 'WP_ROCKET_WEB_MAIN'            , 'http://support.wp-rocket.me/' );
-define( 'WP_ROCKET_WEB_API'             , WP_ROCKET_WEB_MAIN . 'api/wp-rocket/' );
-define( 'WP_ROCKET_WEB_CHECK'           , WP_ROCKET_WEB_MAIN . 'check_update.php' );
-define( 'WP_ROCKET_WEB_VALID'           , WP_ROCKET_WEB_MAIN . 'valid_key.php' );
-define( 'WP_ROCKET_WEB_INFO'            , WP_ROCKET_WEB_MAIN . 'plugin_information.php' );
-define( 'WP_ROCKET_WEB_SUPPORT'         , WP_ROCKET_WEB_MAIN . 'forums/' );
-define( 'WP_ROCKET_BOT_URL'             , 'http://bot.wp-rocket.me/launch.php' );
-define( 'WP_ROCKET_FILE'                , __FILE__ );
-define( 'WP_ROCKET_PATH'                , realpath( plugin_dir_path( WP_ROCKET_FILE ) ) . '/' );
-define( 'WP_ROCKET_INC_PATH'            , realpath( WP_ROCKET_PATH . 'inc/' ) . '/' );
-define( 'WP_ROCKET_FRONT_PATH'          , realpath( WP_ROCKET_INC_PATH . 'front/' ) . '/' );
-define( 'WP_ROCKET_ADMIN_PATH'          , realpath( WP_ROCKET_INC_PATH . 'admin' ) . '/' );
-define( 'WP_ROCKET_FUNCTIONS_PATH'      , realpath( WP_ROCKET_INC_PATH . 'functions' ) . '/' );
-define( 'WP_ROCKET_CONFIG_PATH'         , WP_CONTENT_DIR . '/wp-rocket-config/' );
-define( 'WP_ROCKET_CACHE_PATH'          , WP_CONTENT_DIR . '/cache/wp-rocket/' );
-define( 'WP_ROCKET_MINIFY_CACHE_PATH'   , WP_CONTENT_DIR . '/cache/min/' );
-define( 'WP_ROCKET_URL'                 , plugin_dir_url( WP_ROCKET_FILE ) );
-define( 'WP_ROCKET_INC_URL'             , WP_ROCKET_URL . 'inc/' );
-define( 'WP_ROCKET_FRONT_URL'           , WP_ROCKET_INC_URL . 'front/' );
-define( 'WP_ROCKET_FRONT_JS_URL'        , WP_ROCKET_FRONT_URL . 'js/' );
-define( 'WP_ROCKET_LAB_JS_VERSION'      , '2.0.3' );
-define( 'WP_ROCKET_ADMIN_URL'           , WP_ROCKET_INC_URL . 'admin/' );
-define( 'WP_ROCKET_ADMIN_JS_URL'        , WP_ROCKET_ADMIN_URL . 'js/' );
-define( 'WP_ROCKET_ADMIN_CSS_URL'       , WP_ROCKET_ADMIN_URL . 'css/' );
-define( 'WP_ROCKET_CACHE_URL'           , WP_CONTENT_URL . '/cache/wp-rocket/' );
-define( 'WP_ROCKET_MINIFY_CACHE_URL'    , WP_CONTENT_URL . '/cache/min/' );
-if ( ! defined( 'CHMOD_WP_ROCKET_CACHE_DIRS' ) ) {
-    define( 'CHMOD_WP_ROCKET_CACHE_DIRS', 0755 );
-}
-if ( ! defined( 'WP_ROCKET_LASTVERSION' ) ) {
-<<<<<<< HEAD
-    define( 'WP_ROCKET_LASTVERSION', '2.4.2' );
-=======
-    define( 'WP_ROCKET_LASTVERSION', '2.4.3' );
->>>>>>> 1ab691e1
-}
-
-require( WP_ROCKET_INC_PATH	. '/compat.php' );
-
-/*
- * Tell WP what to do when plugin is loaded
- *
- * @since 1.0
- */
-add_action( 'plugins_loaded', 'rocket_init' );
-function rocket_init()
-{
-    // Load translations
-    load_plugin_textdomain( 'rocket', false, dirname( plugin_basename( __FILE__ ) ) . '/languages/' );
-
-    // Nothing to do if autosave
-    if ( defined( 'DOING_AUTOSAVE' ) ) {
-        return;
-    }
-
-    // Necessary to call correctly WP Rocket Bot for cache json
-    global $do_rocket_bot_cache_json;
-    $do_rocket_bot_cache_json = false;
-
-    // Call defines,  classes and functions
-    require WP_ROCKET_FUNCTIONS_PATH . '/options.php';
-
-    // Last constants
-    define( 'WP_ROCKET_PLUGIN_NAME', get_rocket_option( 'wl_plugin_name', 'WP Rocket' ) );
-    define( 'WP_ROCKET_PLUGIN_SLUG', sanitize_key( WP_ROCKET_PLUGIN_NAME ) );
-
-    // Call defines,  classes and functions
-	require( WP_ROCKET_FUNCTIONS_PATH	. '/files.php' );
-    require( WP_ROCKET_FUNCTIONS_PATH	. '/posts.php' );
-    require( WP_ROCKET_FUNCTIONS_PATH	. '/admin.php' );
-    require( WP_ROCKET_FUNCTIONS_PATH	. '/formatting.php' );
-    require( WP_ROCKET_FUNCTIONS_PATH	. '/plugins.php' );
-    require( WP_ROCKET_FUNCTIONS_PATH	. '/bots.php' );
-    require( WP_ROCKET_INC_PATH			. '/deprecated.php' );
-    require( WP_ROCKET_FRONT_PATH		. '/htaccess.php' );
-    require( WP_ROCKET_FRONT_PATH		. '/plugin-compatibility.php' );
-    require( WP_ROCKET_INC_PATH			. '/admin-bar.php' );
-	require( dirname( __FILE__ )		. '/licence-data.php' );
-
-    if( rocket_valid_key() ) {
-        require( WP_ROCKET_INC_PATH . '/purge.php' );
-<<<<<<< HEAD
-
-=======
->>>>>>> 1ab691e1
-        require( WP_ROCKET_INC_PATH . '/cron.php' );
-
-        if ( 0 < (int) get_rocket_option( 'cdn' ) ) {
-        	require  WP_ROCKET_FRONT_PATH . '/cdn.php';
-        }
-
-        if ( defined( 'SUNRISE' ) && SUNRISE == 'on' && function_exists( 'domain_mapping_siteurl' ) ) {
-	        require( WP_ROCKET_INC_PATH . '/domain-mapping.php' );
-        }
-    }
-
-    if ( is_admin() ) {
-
-        require( WP_ROCKET_ADMIN_PATH . '/upgrader.php' );
-        require( WP_ROCKET_ADMIN_PATH . '/updater.php' );
-        require( WP_ROCKET_ADMIN_PATH . '/class-repeater-field.php' );
-        require( WP_ROCKET_ADMIN_PATH . '/options.php' );
-        require( WP_ROCKET_ADMIN_PATH . '/notices.php' );
-        require( WP_ROCKET_ADMIN_PATH . '/admin.php' );
-        require( WP_ROCKET_ADMIN_PATH . '/plugin-compatibility.php' );
-
-    } else if ( rocket_valid_key() ) {
-
-        require( WP_ROCKET_FRONT_PATH . '/minify.php' );
-        require( WP_ROCKET_FRONT_PATH . '/cookie.php' );
-        require( WP_ROCKET_FRONT_PATH . '/images.php' );
-        require( WP_ROCKET_FRONT_PATH . '/enqueue.php' );
-        require( WP_ROCKET_FRONT_PATH . '/dns-prefetch.php' );
-
-        if ( get_rocket_option( 'deferred_js_files' ) ) {
-	       require( WP_ROCKET_FRONT_PATH . '/deferred-js.php' );
-        }
-
-        if ( get_rocket_option( 'lazyload' ) && ! rocket_is_plugin_active( 'rocket-lazy-load/rocket-lazy-load.php' ) ) {
-	       require( WP_ROCKET_FRONT_PATH . '/lazyload.php' );
-        }
-    }
-
-    // You can hook this to trigger any action when WP Rocket is correctly loaded, so, not in AUTOSAVE mode
-	if ( rocket_valid_key() ) {
-		/**
-		 * Fires when WP Rocket is correctly loaded
-		 *
-		 * @since 1.0
-		*/
-		do_action( 'wp_rocket_loaded' );
-    }
-}
-
-/*
- * Tell WP what to do when plugin is deactivated
- *
- * @since 1.0
- */
-register_deactivation_hook( __FILE__, 'rocket_deactivation' );
-function rocket_deactivation()
-{
-    // Check if all the job can be done
-    $htaccess_file = get_home_path() . '.htaccess';
-    $config_file   = rocket_find_wpconfig_path();
-
-    if ( ! isset( $_GET['rocket_nonce'] ) || ! wp_verify_nonce( $_GET['rocket_nonce'], 'force_deactivation' ) ) {
-
-        $causes = array();
-
-        // .htaccess problem
-        if ( $GLOBALS['is_apache'] && !is_writable( $htaccess_file ) ) {
-            $causes[] = 'htaccess';
-        }
-
-        // wp-config problem
-        if ( ! is_writable( $config_file ) ) {
-            $causes[] = 'wpconfig';
-        }
-
-		if ( count( $causes ) ) {
-	        set_transient( $GLOBALS['current_user']->ID . '_donotdeactivaterocket', $causes );
-	        wp_safe_redirect( wp_get_referer() );
-	        die();
-		}
-
-    }
-
-	// Delete config files
-	list( $config_files_path ) = get_rocket_config_file();
-	foreach( $config_files_path as $config_file ) {
-		@unlink( $config_file );
-	}
-
-	if ( ! count( glob( WP_ROCKET_CONFIG_PATH . '*.php' ) ) ) {
-		// Delete All WP Rocket rules of the .htaccess file
-	    flush_rocket_htaccess( true );
-	    flush_rewrite_rules();
-
-	    // Remove WP_CACHE constant in wp-config.php
-	    set_rocket_wp_cache_define( false );
-
-	    // Delete content of advanced-cache.php
-	    rocket_put_content( WP_CONTENT_DIR . '/advanced-cache.php', '' );
-	}
-
-	// Update customer key & licence.
-	wp_remote_get( WP_ROCKET_WEB_API . '/pause-licence.php' );
-
-	delete_transient( 'rocket_check_licence_30' );
-	delete_transient( 'rocket_check_licence_1' );
-	delete_transient( 'rocket_warning_autoupdate' );
-}
-
-/*
- * Tell WP what to do when plugin is activated
- *
- * @since 1.1.0
- */
-register_activation_hook( __FILE__, 'rocket_activation' );
-function rocket_activation()
-{
-	// Last constants
-    define( 'WP_ROCKET_PLUGIN_NAME', 'WP Rocket' );
-    define( 'WP_ROCKET_PLUGIN_SLUG', sanitize_key( WP_ROCKET_PLUGIN_NAME ) );
-
-	if ( defined( 'SUNRISE' ) && SUNRISE == 'on' && function_exists( 'domain_mapping_siteurl' ) ) {
-        require( WP_ROCKET_INC_PATH . '/domain-mapping.php' );
-    }
-
-    require( WP_ROCKET_FUNCTIONS_PATH . '/options.php' );
-    require( WP_ROCKET_FUNCTIONS_PATH . '/files.php' );
-    require( WP_ROCKET_FUNCTIONS_PATH . '/formatting.php' );
-    require( WP_ROCKET_FUNCTIONS_PATH . '/plugins.php' );
-    require( WP_ROCKET_FRONT_PATH . '/htaccess.php' );
-
-	if ( rocket_valid_key() ) {
-	    // Add All WP Rocket rules of the .htaccess file
-	    flush_rocket_htaccess();
-	    flush_rewrite_rules();
-
-	    // Add WP_CACHE constant in wp-config.php
-		set_rocket_wp_cache_define( true );
-	}
-
-	// Create cache folder if not exist
-    if ( ! is_dir( WP_ROCKET_CACHE_PATH ) ) {
-	   rocket_mkdir_p( WP_ROCKET_CACHE_PATH );
-    }
-
-	// Create minify cache folder if not exist
-    if ( ! is_dir( WP_ROCKET_MINIFY_CACHE_PATH ) ) {
-		rocket_mkdir_p( WP_ROCKET_MINIFY_CACHE_PATH );
-    }
-
-	// Create config domain folder if not exist
-    if ( ! is_dir( WP_ROCKET_CONFIG_PATH ) ) {
-		rocket_mkdir_p( WP_ROCKET_CONFIG_PATH );
-    }
-
-	// Create advanced-cache.php file
-	rocket_generate_advanced_cache_file();
-
-	// Create config file
-	rocket_generate_config_file();
+<?php
+/*
+Plugin Name: WP Rocket
+Plugin URI: http://www.wp-rocket.me
+Description: The best WordPress performance plugin.
+Version: 2.5-beta1
+Author: WP Rocket
+Contributors: Jonathan Buttigieg, Julio Potier
+Author URI: http://www.wp-rocket.me
+
+Text Domain: rocket
+Domain Path: languages
+
+Copyright 2013-2015 WP Rocket
+*/
+
+defined( 'ABSPATH' ) or die( 'Cheatin&#8217; uh?' );
+
+// Rocket defines
+define( 'WP_ROCKET_VERSION'             , '2.5-beta1' );
+define( 'WP_ROCKET_PRIVATE_KEY'         , false );
+define( 'WP_ROCKET_SLUG'                , 'wp_rocket_settings' );
+define( 'WP_ROCKET_WEB_MAIN'            , 'http://support.wp-rocket.me/' );
+define( 'WP_ROCKET_WEB_API'             , WP_ROCKET_WEB_MAIN . 'api/wp-rocket/' );
+define( 'WP_ROCKET_WEB_CHECK'           , WP_ROCKET_WEB_MAIN . 'check_update.php' );
+define( 'WP_ROCKET_WEB_VALID'           , WP_ROCKET_WEB_MAIN . 'valid_key.php' );
+define( 'WP_ROCKET_WEB_INFO'            , WP_ROCKET_WEB_MAIN . 'plugin_information.php' );
+define( 'WP_ROCKET_WEB_SUPPORT'         , WP_ROCKET_WEB_MAIN . 'forums/' );
+define( 'WP_ROCKET_BOT_URL'             , 'http://bot.wp-rocket.me/launch.php' );
+define( 'WP_ROCKET_FILE'                , __FILE__ );
+define( 'WP_ROCKET_PATH'                , realpath( plugin_dir_path( WP_ROCKET_FILE ) ) . '/' );
+define( 'WP_ROCKET_INC_PATH'            , realpath( WP_ROCKET_PATH . 'inc/' ) . '/' );
+define( 'WP_ROCKET_FRONT_PATH'          , realpath( WP_ROCKET_INC_PATH . 'front/' ) . '/' );
+define( 'WP_ROCKET_ADMIN_PATH'          , realpath( WP_ROCKET_INC_PATH . 'admin' ) . '/' );
+define( 'WP_ROCKET_FUNCTIONS_PATH'      , realpath( WP_ROCKET_INC_PATH . 'functions' ) . '/' );
+define( 'WP_ROCKET_CONFIG_PATH'         , WP_CONTENT_DIR . '/wp-rocket-config/' );
+define( 'WP_ROCKET_CACHE_PATH'          , WP_CONTENT_DIR . '/cache/wp-rocket/' );
+define( 'WP_ROCKET_MINIFY_CACHE_PATH'   , WP_CONTENT_DIR . '/cache/min/' );
+define( 'WP_ROCKET_URL'                 , plugin_dir_url( WP_ROCKET_FILE ) );
+define( 'WP_ROCKET_INC_URL'             , WP_ROCKET_URL . 'inc/' );
+define( 'WP_ROCKET_FRONT_URL'           , WP_ROCKET_INC_URL . 'front/' );
+define( 'WP_ROCKET_FRONT_JS_URL'        , WP_ROCKET_FRONT_URL . 'js/' );
+define( 'WP_ROCKET_LAB_JS_VERSION'      , '2.0.3' );
+define( 'WP_ROCKET_ADMIN_URL'           , WP_ROCKET_INC_URL . 'admin/' );
+define( 'WP_ROCKET_ADMIN_JS_URL'        , WP_ROCKET_ADMIN_URL . 'js/' );
+define( 'WP_ROCKET_ADMIN_CSS_URL'       , WP_ROCKET_ADMIN_URL . 'css/' );
+define( 'WP_ROCKET_CACHE_URL'           , WP_CONTENT_URL . '/cache/wp-rocket/' );
+define( 'WP_ROCKET_MINIFY_CACHE_URL'    , WP_CONTENT_URL . '/cache/min/' );
+if ( ! defined( 'CHMOD_WP_ROCKET_CACHE_DIRS' ) ) {
+    define( 'CHMOD_WP_ROCKET_CACHE_DIRS', 0755 );
+}
+if ( ! defined( 'WP_ROCKET_LASTVERSION' ) ) {
+    define( 'WP_ROCKET_LASTVERSION', '2.4.3' );
+}
+
+require( WP_ROCKET_INC_PATH	. '/compat.php' );
+
+/*
+ * Tell WP what to do when plugin is loaded
+ *
+ * @since 1.0
+ */
+add_action( 'plugins_loaded', 'rocket_init' );
+function rocket_init()
+{
+    // Load translations
+    load_plugin_textdomain( 'rocket', false, dirname( plugin_basename( __FILE__ ) ) . '/languages/' );
+
+    // Nothing to do if autosave
+    if ( defined( 'DOING_AUTOSAVE' ) ) {
+        return;
+    }
+
+    // Necessary to call correctly WP Rocket Bot for cache json
+    global $do_rocket_bot_cache_json;
+    $do_rocket_bot_cache_json = false;
+
+    // Call defines,  classes and functions
+    require WP_ROCKET_FUNCTIONS_PATH . '/options.php';
+
+    // Last constants
+    define( 'WP_ROCKET_PLUGIN_NAME', get_rocket_option( 'wl_plugin_name', 'WP Rocket' ) );
+    define( 'WP_ROCKET_PLUGIN_SLUG', sanitize_key( WP_ROCKET_PLUGIN_NAME ) );
+
+    // Call defines,  classes and functions
+	require( WP_ROCKET_FUNCTIONS_PATH	. '/files.php' );
+    require( WP_ROCKET_FUNCTIONS_PATH	. '/posts.php' );
+    require( WP_ROCKET_FUNCTIONS_PATH	. '/admin.php' );
+    require( WP_ROCKET_FUNCTIONS_PATH	. '/formatting.php' );
+    require( WP_ROCKET_FUNCTIONS_PATH	. '/plugins.php' );
+    require( WP_ROCKET_FUNCTIONS_PATH	. '/bots.php' );
+    require( WP_ROCKET_INC_PATH			. '/deprecated.php' );
+    require( WP_ROCKET_FRONT_PATH		. '/htaccess.php' );
+    require( WP_ROCKET_FRONT_PATH		. '/plugin-compatibility.php' );
+    require( WP_ROCKET_INC_PATH			. '/admin-bar.php' );
+	require( dirname( __FILE__ )		. '/licence-data.php' );
+
+    if( rocket_valid_key() ) {
+        require( WP_ROCKET_INC_PATH . '/purge.php' );
+        require( WP_ROCKET_INC_PATH . '/cron.php' );
+
+        if ( 0 < (int) get_rocket_option( 'cdn' ) ) {
+        	require  WP_ROCKET_FRONT_PATH . '/cdn.php';
+        }
+
+        if ( defined( 'SUNRISE' ) && SUNRISE == 'on' && function_exists( 'domain_mapping_siteurl' ) ) {
+	        require( WP_ROCKET_INC_PATH . '/domain-mapping.php' );
+        }
+    }
+
+    if ( is_admin() ) {
+
+        require( WP_ROCKET_ADMIN_PATH . '/upgrader.php' );
+        require( WP_ROCKET_ADMIN_PATH . '/updater.php' );
+        require( WP_ROCKET_ADMIN_PATH . '/class-repeater-field.php' );
+        require( WP_ROCKET_ADMIN_PATH . '/options.php' );
+        require( WP_ROCKET_ADMIN_PATH . '/notices.php' );
+        require( WP_ROCKET_ADMIN_PATH . '/admin.php' );
+        require( WP_ROCKET_ADMIN_PATH . '/plugin-compatibility.php' );
+
+    } else if ( rocket_valid_key() ) {
+
+        require( WP_ROCKET_FRONT_PATH . '/minify.php' );
+        require( WP_ROCKET_FRONT_PATH . '/cookie.php' );
+        require( WP_ROCKET_FRONT_PATH . '/images.php' );
+        require( WP_ROCKET_FRONT_PATH . '/enqueue.php' );
+        require( WP_ROCKET_FRONT_PATH . '/dns-prefetch.php' );
+
+        if ( get_rocket_option( 'deferred_js_files' ) ) {
+	       require( WP_ROCKET_FRONT_PATH . '/deferred-js.php' );
+        }
+
+        if ( get_rocket_option( 'lazyload' ) && ! rocket_is_plugin_active( 'rocket-lazy-load/rocket-lazy-load.php' ) ) {
+	       require( WP_ROCKET_FRONT_PATH . '/lazyload.php' );
+        }
+    }
+
+    // You can hook this to trigger any action when WP Rocket is correctly loaded, so, not in AUTOSAVE mode
+	if ( rocket_valid_key() ) {
+		/**
+		 * Fires when WP Rocket is correctly loaded
+		 *
+		 * @since 1.0
+		*/
+		do_action( 'wp_rocket_loaded' );
+    }
+}
+
+/*
+ * Tell WP what to do when plugin is deactivated
+ *
+ * @since 1.0
+ */
+register_deactivation_hook( __FILE__, 'rocket_deactivation' );
+function rocket_deactivation()
+{
+    // Check if all the job can be done
+    $htaccess_file = get_home_path() . '.htaccess';
+    $config_file   = rocket_find_wpconfig_path();
+
+    if ( ! isset( $_GET['rocket_nonce'] ) || ! wp_verify_nonce( $_GET['rocket_nonce'], 'force_deactivation' ) ) {
+
+        $causes = array();
+
+        // .htaccess problem
+        if ( $GLOBALS['is_apache'] && !is_writable( $htaccess_file ) ) {
+            $causes[] = 'htaccess';
+        }
+
+        // wp-config problem
+        if ( ! is_writable( $config_file ) ) {
+            $causes[] = 'wpconfig';
+        }
+
+		if ( count( $causes ) ) {
+	        set_transient( $GLOBALS['current_user']->ID . '_donotdeactivaterocket', $causes );
+	        wp_safe_redirect( wp_get_referer() );
+	        die();
+		}
+
+    }
+
+	// Delete config files
+	list( $config_files_path ) = get_rocket_config_file();
+	foreach( $config_files_path as $config_file ) {
+		@unlink( $config_file );
+	}
+
+	if ( ! count( glob( WP_ROCKET_CONFIG_PATH . '*.php' ) ) ) {
+		// Delete All WP Rocket rules of the .htaccess file
+	    flush_rocket_htaccess( true );
+	    flush_rewrite_rules();
+
+	    // Remove WP_CACHE constant in wp-config.php
+	    set_rocket_wp_cache_define( false );
+
+	    // Delete content of advanced-cache.php
+	    rocket_put_content( WP_CONTENT_DIR . '/advanced-cache.php', '' );
+	}
+
+	// Update customer key & licence.
+	wp_remote_get( WP_ROCKET_WEB_API . '/pause-licence.php' );
+
+	delete_transient( 'rocket_check_licence_30' );
+	delete_transient( 'rocket_check_licence_1' );
+	delete_transient( 'rocket_warning_autoupdate' );
+}
+
+/*
+ * Tell WP what to do when plugin is activated
+ *
+ * @since 1.1.0
+ */
+register_activation_hook( __FILE__, 'rocket_activation' );
+function rocket_activation()
+{
+	// Last constants
+    define( 'WP_ROCKET_PLUGIN_NAME', 'WP Rocket' );
+    define( 'WP_ROCKET_PLUGIN_SLUG', sanitize_key( WP_ROCKET_PLUGIN_NAME ) );
+
+	if ( defined( 'SUNRISE' ) && SUNRISE == 'on' && function_exists( 'domain_mapping_siteurl' ) ) {
+        require( WP_ROCKET_INC_PATH . '/domain-mapping.php' );
+    }
+
+    require( WP_ROCKET_FUNCTIONS_PATH . '/options.php' );
+    require( WP_ROCKET_FUNCTIONS_PATH . '/files.php' );
+    require( WP_ROCKET_FUNCTIONS_PATH . '/formatting.php' );
+    require( WP_ROCKET_FUNCTIONS_PATH . '/plugins.php' );
+    require( WP_ROCKET_FRONT_PATH . '/htaccess.php' );
+
+	if ( rocket_valid_key() ) {
+	    // Add All WP Rocket rules of the .htaccess file
+	    flush_rocket_htaccess();
+	    flush_rewrite_rules();
+
+	    // Add WP_CACHE constant in wp-config.php
+		set_rocket_wp_cache_define( true );
+	}
+
+	// Create cache folder if not exist
+    if ( ! is_dir( WP_ROCKET_CACHE_PATH ) ) {
+	   rocket_mkdir_p( WP_ROCKET_CACHE_PATH );
+    }
+
+	// Create minify cache folder if not exist
+    if ( ! is_dir( WP_ROCKET_MINIFY_CACHE_PATH ) ) {
+		rocket_mkdir_p( WP_ROCKET_MINIFY_CACHE_PATH );
+    }
+
+	// Create config domain folder if not exist
+    if ( ! is_dir( WP_ROCKET_CONFIG_PATH ) ) {
+		rocket_mkdir_p( WP_ROCKET_CONFIG_PATH );
+    }
+
+	// Create advanced-cache.php file
+	rocket_generate_advanced_cache_file();
+
+	// Create config file
+	rocket_generate_config_file();
 }