<?php
/*
Plugin Name: WP Rocket
Plugin URI: https://wp-rocket.me
Description: The best WordPress performance plugin.
Version: 2.9
Code Name: Ilum
Author: WP Media
Contributors: Jonathan Buttigieg, Julio Potier, Remy Perona
Author URI: http://wp-media.me
Licence: GPLv2

Text Domain: rocket
Domain Path: languages

Copyright 2013-2016 WP Rocket
*/

defined( 'ABSPATH' ) or die( 'Cheatin&#8217; uh?' );

// Rocket defines
define( 'WP_ROCKET_VERSION'             , '2.9' );
define( 'WP_ROCKET_PRIVATE_KEY'         , false );
define( 'WP_ROCKET_SLUG'                , 'wp_rocket_settings' );
define( 'WP_ROCKET_WEB_MAIN'            , 'http://support.wp-rocket.me/' );
define( 'WP_ROCKET_WEB_API'             , WP_ROCKET_WEB_MAIN . 'api/wp-rocket/' );
define( 'WP_ROCKET_WEB_CHECK'           , WP_ROCKET_WEB_MAIN . 'check_update.php' );
define( 'WP_ROCKET_WEB_VALID'           , WP_ROCKET_WEB_MAIN . 'valid_key.php' );
define( 'WP_ROCKET_WEB_INFO'            , WP_ROCKET_WEB_MAIN . 'plugin_information.php' );
define( 'WP_ROCKET_WEB_SUPPORT'         , WP_ROCKET_WEB_MAIN . 'forums/' );
define( 'WP_ROCKET_BOT_URL'             , 'http://bot.wp-rocket.me/launch.php' );
define( 'WP_ROCKET_FILE'                , __FILE__ );
define( 'WP_ROCKET_PATH'                , realpath( plugin_dir_path( WP_ROCKET_FILE ) ) . '/' );
define( 'WP_ROCKET_INC_PATH'            , realpath( WP_ROCKET_PATH . 'inc/' ) . '/' );
define( 'WP_ROCKET_FRONT_PATH'          , realpath( WP_ROCKET_INC_PATH . 'front/' ) . '/' );
define( 'WP_ROCKET_ADMIN_PATH'          , realpath( WP_ROCKET_INC_PATH . 'admin' ) . '/' );
define( 'WP_ROCKET_ADMIN_UI_PATH'       , realpath( WP_ROCKET_ADMIN_PATH . 'ui' ) . '/' );
define( 'WP_ROCKET_ADMIN_UI_MODULES_PATH', realpath( WP_ROCKET_ADMIN_UI_PATH . 'modules' ) . '/' );
define( 'WP_ROCKET_COMMON_PATH'         , realpath( WP_ROCKET_INC_PATH . 'common' ) . '/' );
define( 'WP_ROCKET_CLASSES_PATH'      , realpath( WP_ROCKET_INC_PATH . 'classes' ) . '/' );
define( 'WP_ROCKET_FUNCTIONS_PATH'      , realpath( WP_ROCKET_INC_PATH . 'functions' ) . '/' );
define( 'WP_ROCKET_VENDORS_PATH'      	, realpath( WP_ROCKET_INC_PATH . 'vendors' ) . '/' );
define( 'WP_ROCKET_3RD_PARTY_PATH'   	, realpath( WP_ROCKET_INC_PATH . '3rd-party' ) . '/' );
define( 'WP_ROCKET_CONFIG_PATH'         , WP_CONTENT_DIR . '/wp-rocket-config/' );
define( 'WP_ROCKET_CACHE_PATH'          , WP_CONTENT_DIR . '/cache/wp-rocket/' );
define( 'WP_ROCKET_MINIFY_CACHE_PATH'   , WP_CONTENT_DIR . '/cache/min/' );
define( 'WP_ROCKET_URL'                 , plugin_dir_url( WP_ROCKET_FILE ) );
define( 'WP_ROCKET_INC_URL'             , WP_ROCKET_URL . 'inc/' );
define( 'WP_ROCKET_FRONT_URL'           , WP_ROCKET_INC_URL . 'front/' );
define( 'WP_ROCKET_FRONT_JS_URL'        , WP_ROCKET_FRONT_URL . 'js/' );
define( 'WP_ROCKET_LAB_JS_VERSION'      , '2.0.3' );
define( 'WP_ROCKET_LAZYLOAD_JS_VERSION' , '1.0.5' );
define( 'WP_ROCKET_ADMIN_URL'           , WP_ROCKET_INC_URL . 'admin/' );
define( 'WP_ROCKET_ADMIN_UI_URL'        , WP_ROCKET_ADMIN_URL . 'ui/' );
define( 'WP_ROCKET_ADMIN_UI_JS_URL'     , WP_ROCKET_ADMIN_UI_URL . 'js/' );
define( 'WP_ROCKET_ADMIN_UI_CSS_URL'    , WP_ROCKET_ADMIN_UI_URL . 'css/' );
define( 'WP_ROCKET_ADMIN_UI_IMG_URL'    , WP_ROCKET_ADMIN_UI_URL . 'img/' );
define( 'WP_ROCKET_CACHE_URL'           , WP_CONTENT_URL . '/cache/wp-rocket/' );
define( 'WP_ROCKET_MINIFY_CACHE_URL'    , WP_CONTENT_URL . '/cache/min/' );
if ( ! defined( 'CHMOD_WP_ROCKET_CACHE_DIRS' ) ) {
    define( 'CHMOD_WP_ROCKET_CACHE_DIRS', 0755 );
}
if ( ! defined( 'WP_ROCKET_LASTVERSION' ) ) {
<<<<<<< HEAD
    define( 'WP_ROCKET_LASTVERSION', '2.8.19' );
=======
    define( 'WP_ROCKET_LASTVERSION', '2.8.23' );
>>>>>>> 5adb9d37
}

require( WP_ROCKET_INC_PATH	. 'compat.php' );

/*
 * Tell WP what to do when plugin is loaded
 *
 * @since 1.0
 */
add_action( 'plugins_loaded', 'rocket_init' );
function rocket_init()
{
    // Load translations from the languages directory.
    $locale = get_locale();

    // This filter is documented in /wp-includes/l10n.php.
    $locale = apply_filters( 'plugin_locale', $locale, 'rocket' );
    load_textdomain( 'rocket', WP_LANG_DIR . '/plugins/wp-rocket-' . $locale . '.mo' );

    load_plugin_textdomain( 'rocket', false, dirname( plugin_basename( __FILE__ ) ) . '/languages/' );

    // Nothing to do if autosave
    if ( defined( 'DOING_AUTOSAVE' ) ) {
        return;
    }

    // Necessary to call correctly WP Rocket Bot for cache json
    global $do_rocket_bot_cache_json;
    $do_rocket_bot_cache_json = false;

    // Call defines, classes and functions
    require( WP_ROCKET_FUNCTIONS_PATH . 'options.php' );

    // Last constants
    define( 'WP_ROCKET_PLUGIN_NAME', get_rocket_option( 'wl_plugin_name', 'WP Rocket' ) );
    define( 'WP_ROCKET_PLUGIN_SLUG', sanitize_key( WP_ROCKET_PLUGIN_NAME ) );

    // Call defines,  classes and functions
    require( WP_ROCKET_CLASSES_PATH   . 'background-processing.php' );
	require( WP_ROCKET_FUNCTIONS_PATH	. 'files.php' );
    require( WP_ROCKET_FUNCTIONS_PATH	. 'posts.php' );
    require( WP_ROCKET_FUNCTIONS_PATH	. 'admin.php' );
    require( WP_ROCKET_FUNCTIONS_PATH	. 'formatting.php' );
    require( WP_ROCKET_FUNCTIONS_PATH	. 'cdn.php' );
    require( WP_ROCKET_FUNCTIONS_PATH	. 'minify.php' );
    require( WP_ROCKET_FUNCTIONS_PATH	. 'plugins.php' );
    require( WP_ROCKET_FUNCTIONS_PATH	. 'i18n.php' );
    require( WP_ROCKET_FUNCTIONS_PATH	. 'bots.php' );
    require( WP_ROCKET_FUNCTIONS_PATH	. 'htaccess.php' );
    require( WP_ROCKET_FUNCTIONS_PATH	. 'varnish.php' );
    require( WP_ROCKET_INC_PATH			. 'deprecated.php' );
    require( WP_ROCKET_FRONT_PATH		. 'plugin-compatibility.php' );
    require( WP_ROCKET_FRONT_PATH		. 'theme-compatibility.php' );
    require( WP_ROCKET_3RD_PARTY_PATH	. '3rd-party.php' );
    require( WP_ROCKET_COMMON_PATH		. 'admin-bar.php' );
    require( WP_ROCKET_COMMON_PATH		. 'updater.php' );
    require( WP_ROCKET_COMMON_PATH		. 'emoji.php' );
	require( dirname( __FILE__ )		. '/licence-data.php' );

    if( rocket_valid_key() ) {
        require( WP_ROCKET_COMMON_PATH . 'purge.php' );
        require( WP_ROCKET_COMMON_PATH . 'cron.php' );

        if ( 0 < (int) get_rocket_option( 'cdn' ) ) {
        	require( WP_ROCKET_FRONT_PATH . 'cdn.php' );
        }

		if ( 0 < (int) get_rocket_option( 'do_cloudflare' ) && phpversion() >= '5.4' ) {
    		require( WP_ROCKET_VENDORS_PATH . 'CloudFlare/Exception/AuthenticationException.php' );
            require( WP_ROCKET_VENDORS_PATH . 'CloudFlare/Exception/UnauthorizedException.php' );
            require( WP_ROCKET_VENDORS_PATH . 'CloudFlare/Api.php' );
            require( WP_ROCKET_VENDORS_PATH . 'CloudFlare/IPs.php' );
            require( WP_ROCKET_VENDORS_PATH . 'CloudFlare/Zone.php' );
            require( WP_ROCKET_VENDORS_PATH . 'CloudFlare/Zone/Cache.php' );
            require( WP_ROCKET_VENDORS_PATH . 'CloudFlare/Zone/Settings.php' );
            require( WP_ROCKET_FUNCTIONS_PATH	. 'cloudflare.php' );
			require( WP_ROCKET_VENDORS_PATH	. 'ip_in_range.php' );
			require( WP_ROCKET_COMMON_PATH 	. 'cloudflare.php' );
		}

        if ( is_multisite() && defined( 'SUNRISE' ) && SUNRISE == 'on' && function_exists( 'domain_mapping_siteurl' ) ) {
	        require( WP_ROCKET_INC_PATH . '/domain-mapping.php' );
        }
    }

    if ( is_admin() ) {
        require( WP_ROCKET_ADMIN_PATH . 'ajax.php' );
        require( WP_ROCKET_ADMIN_PATH . 'upgrader.php' );
        require( WP_ROCKET_ADMIN_PATH . 'updater.php' );
        require( WP_ROCKET_ADMIN_PATH . 'class-repeater-field.php' );
        require( WP_ROCKET_ADMIN_PATH . 'options.php' );
        require( WP_ROCKET_ADMIN_PATH . 'admin.php' );
        require( WP_ROCKET_ADMIN_PATH . 'plugin-compatibility.php' );
        require( WP_ROCKET_ADMIN_UI_PATH . 'enqueue.php' );
        require( WP_ROCKET_ADMIN_UI_PATH . 'notices.php' );
        require( WP_ROCKET_ADMIN_UI_PATH . 'meta-boxes.php' );
    } else if ( rocket_valid_key() ) {
        require( WP_ROCKET_FRONT_PATH . 'minify.php' );
        require( WP_ROCKET_FRONT_PATH . 'cookie.php' );
        require( WP_ROCKET_FRONT_PATH . 'images.php' );
        require( WP_ROCKET_FRONT_PATH . 'enqueue.php' );
        require( WP_ROCKET_FRONT_PATH . 'dns-prefetch.php' );

        if ( get_rocket_option( 'deferred_js_files' ) ) {
	       require( WP_ROCKET_FRONT_PATH . 'deferred-js.php' );
        }

		// Don't insert the LazyLoad file if Rocket LazyLoad is activated
        if ( ! rocket_is_plugin_active( 'rocket-lazy-load/rocket-lazy-load.php' ) ) {
	       require( WP_ROCKET_FRONT_PATH . 'lazyload.php' );
        }
        
        require( WP_ROCKET_FRONT_PATH . 'protocol.php' );
    }

    // You can hook this to trigger any action when WP Rocket is correctly loaded, so, not in AUTOSAVE mode
	if ( rocket_valid_key() ) {
		/**
		 * Fires when WP Rocket is correctly loaded
		 *
		 * @since 1.0
		*/
		do_action( 'wp_rocket_loaded' );
    }
}

/*
 * Tell WP what to do when plugin is deactivated
 *
 * @since 1.0
 */
register_deactivation_hook( __FILE__, 'rocket_deactivation' );
function rocket_deactivation()
{
    if ( ! isset( $_GET['rocket_nonce'] ) || ! wp_verify_nonce( $_GET['rocket_nonce'], 'force_deactivation' ) ) {
      	global $is_apache;
        $causes = array();

        // .htaccess problem
        if ( $is_apache && ! is_writable( get_home_path() . '.htaccess' ) ) {
            $causes[] = 'htaccess';
        }

        // wp-config problem
        if ( ! is_writable( rocket_find_wpconfig_path() ) ) {
            $causes[] = 'wpconfig';
        }

		if ( count( $causes ) ) {
	        set_transient( $GLOBALS['current_user']->ID . '_donotdeactivaterocket', $causes );
	        wp_safe_redirect( wp_get_referer() );
	        die();
		}
    }

	// Delete config files
	rocket_delete_config_file();

	if ( ! count( glob( WP_ROCKET_CONFIG_PATH . '*.php' ) ) ) {
		// Delete All WP Rocket rules of the .htaccess file
	    flush_rocket_htaccess( true );

	    // Remove WP_CACHE constant in wp-config.php
	    set_rocket_wp_cache_define( false );

	    // Delete content of advanced-cache.php
	    rocket_put_content( WP_CONTENT_DIR . '/advanced-cache.php', '' );
	}

	// Update customer key & licence.
	wp_remote_get( WP_ROCKET_WEB_API . 'pause-licence.php', array( 'blocking' => false ) );

	delete_transient( 'rocket_check_licence_30' );
	delete_transient( 'rocket_check_licence_1' );
	delete_site_transient( 'update_wprocket_response' );
}

/*
 * Tell WP what to do when plugin is activated
 *
 * @since 1.1.0
 */
register_activation_hook( __FILE__, 'rocket_activation' );
function rocket_activation()
{
	// Last constants
    define( 'WP_ROCKET_PLUGIN_NAME', 'WP Rocket' );
    define( 'WP_ROCKET_PLUGIN_SLUG', sanitize_key( WP_ROCKET_PLUGIN_NAME ) );

	if ( defined( 'SUNRISE' ) && SUNRISE == 'on' && function_exists( 'domain_mapping_siteurl' ) ) {
        require( WP_ROCKET_INC_PATH . 'domain-mapping.php' );
    }

    require( WP_ROCKET_FUNCTIONS_PATH . 'options.php' );
    require( WP_ROCKET_FUNCTIONS_PATH . 'files.php' );
    require( WP_ROCKET_FUNCTIONS_PATH . 'formatting.php' );
    require( WP_ROCKET_FUNCTIONS_PATH . 'plugins.php' );
    require( WP_ROCKET_FUNCTIONS_PATH . 'i18n.php' );
    require( WP_ROCKET_FUNCTIONS_PATH . 'htaccess.php' );

	if ( rocket_valid_key() ) {
	    // Add All WP Rocket rules of the .htaccess file
	    flush_rocket_htaccess();

	    // Add WP_CACHE constant in wp-config.php
		set_rocket_wp_cache_define( true );
	}

	// Create the cache folders (wp-rocket & min)
	rocket_init_cache_dir();

	// Create the config folder (wp-rocket-config)
    rocket_init_config_dir();

	// Create advanced-cache.php file
	rocket_generate_advanced_cache_file();
	
	// Update customer key & licence.
	wp_remote_get( WP_ROCKET_WEB_API . 'activate-licence.php', array( 'blocking' => false ) );
}<|MERGE_RESOLUTION|>--- conflicted
+++ resolved
@@ -61,11 +61,7 @@
     define( 'CHMOD_WP_ROCKET_CACHE_DIRS', 0755 );
 }
 if ( ! defined( 'WP_ROCKET_LASTVERSION' ) ) {
-<<<<<<< HEAD
-    define( 'WP_ROCKET_LASTVERSION', '2.8.19' );
-=======
     define( 'WP_ROCKET_LASTVERSION', '2.8.23' );
->>>>>>> 5adb9d37
 }
 
 require( WP_ROCKET_INC_PATH	. 'compat.php' );
