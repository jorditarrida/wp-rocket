<?php
/**
 * Plugin Name: WP Rocket
 * Plugin URI: https://wp-rocket.me
 * Description: The best WordPress performance plugin.
 * Version: 2.11
 * Code Name: Endor
 * Author: WP Media
 * Contributors: Jonathan Buttigieg, Julio Potier, Remy Perona
 * Author URI: http://wp-media.me
 * Licence: GPLv2 or later
 *
 * Text Domain: rocket
 * Domain Path: languages
 *
 * Copyright 2013-2017 WP Rocket
 * */

defined( 'ABSPATH' ) || die( 'Cheatin&#8217; uh?' );

// Rocket defines.
define( 'WP_ROCKET_VERSION'             , '2.11' );
define( 'WP_ROCKET_PRIVATE_KEY'         , false );
define( 'WP_ROCKET_SLUG'                , 'wp_rocket_settings' );
define( 'WP_ROCKET_WEB_MAIN'            , false );
define( 'WP_ROCKET_WEB_API'             , WP_ROCKET_WEB_MAIN . 'api/wp-rocket/' );
define( 'WP_ROCKET_WEB_CHECK'           , WP_ROCKET_WEB_MAIN . 'check_update.php' );
define( 'WP_ROCKET_WEB_VALID'           , WP_ROCKET_WEB_MAIN . 'valid_key.php' );
define( 'WP_ROCKET_WEB_INFO'            , WP_ROCKET_WEB_MAIN . 'plugin_information.php' );
define( 'WP_ROCKET_WEB_SUPPORT'         , WP_ROCKET_WEB_MAIN . 'forums/' );
define( 'WP_ROCKET_BOT_URL'             , 'http://bot.wp-rocket.me/launch.php' );
define( 'WP_ROCKET_FILE'                , __FILE__ );
define( 'WP_ROCKET_PATH'                , realpath( plugin_dir_path( WP_ROCKET_FILE ) ) . '/' );
define( 'WP_ROCKET_INC_PATH'            , realpath( WP_ROCKET_PATH . 'inc/' ) . '/' );
define( 'WP_ROCKET_FRONT_PATH'          , realpath( WP_ROCKET_INC_PATH . 'front/' ) . '/' );
define( 'WP_ROCKET_ADMIN_PATH'          , realpath( WP_ROCKET_INC_PATH . 'admin' ) . '/' );
define( 'WP_ROCKET_ADMIN_UI_PATH'       , realpath( WP_ROCKET_ADMIN_PATH . 'ui' ) . '/' );
define( 'WP_ROCKET_ADMIN_UI_MODULES_PATH', realpath( WP_ROCKET_ADMIN_UI_PATH . 'modules' ) . '/' );
define( 'WP_ROCKET_COMMON_PATH'         , realpath( WP_ROCKET_INC_PATH . 'common' ) . '/' );
define( 'WP_ROCKET_CLASSES_PATH'        , realpath( WP_ROCKET_INC_PATH . 'classes' ) . '/' );
define( 'WP_ROCKET_FUNCTIONS_PATH'      , realpath( WP_ROCKET_INC_PATH . 'functions' ) . '/' );
define( 'WP_ROCKET_VENDORS_PATH'        , realpath( WP_ROCKET_INC_PATH . 'vendors' ) . '/' );
define( 'WP_ROCKET_3RD_PARTY_PATH'      , realpath( WP_ROCKET_INC_PATH . '3rd-party' ) . '/' );
define( 'WP_ROCKET_CONFIG_PATH'         , WP_CONTENT_DIR . '/wp-rocket-config/' );
define( 'WP_ROCKET_CACHE_PATH'          , WP_CONTENT_DIR . '/cache/wp-rocket/' );
define( 'WP_ROCKET_MINIFY_CACHE_PATH'   , WP_CONTENT_DIR . '/cache/min/' );
define( 'WP_ROCKET_CACHE_BUSTING_PATH'  , WP_CONTENT_DIR . '/cache/busting/' );
define( 'WP_ROCKET_URL'                 , plugin_dir_url( WP_ROCKET_FILE ) );
define( 'WP_ROCKET_INC_URL'             , WP_ROCKET_URL . 'inc/' );
define( 'WP_ROCKET_FRONT_URL'           , WP_ROCKET_INC_URL . 'front/' );
define( 'WP_ROCKET_FRONT_JS_URL'        , WP_ROCKET_FRONT_URL . 'js/' );
define( 'WP_ROCKET_LAZYLOAD_JS_VERSION' , '1.0.5' );
define( 'WP_ROCKET_ADMIN_URL'           , WP_ROCKET_INC_URL . 'admin/' );
define( 'WP_ROCKET_ADMIN_UI_URL'        , WP_ROCKET_ADMIN_URL . 'ui/' );
define( 'WP_ROCKET_ADMIN_UI_JS_URL'     , WP_ROCKET_ADMIN_UI_URL . 'js/' );
define( 'WP_ROCKET_ADMIN_UI_CSS_URL'    , WP_ROCKET_ADMIN_UI_URL . 'css/' );
define( 'WP_ROCKET_ADMIN_UI_IMG_URL'    , WP_ROCKET_ADMIN_UI_URL . 'img/' );
define( 'WP_ROCKET_CACHE_URL'           , WP_CONTENT_URL . '/cache/wp-rocket/' );
define( 'WP_ROCKET_MINIFY_CACHE_URL'    , WP_CONTENT_URL . '/cache/min/' );
define( 'WP_ROCKET_CACHE_BUSTING_URL'   , WP_CONTENT_URL . '/cache/busting/' );
if ( ! defined( 'CHMOD_WP_ROCKET_CACHE_DIRS' ) ) {
	define( 'CHMOD_WP_ROCKET_CACHE_DIRS', 0755 );
}
if ( ! defined( 'WP_ROCKET_LASTVERSION' ) ) {
	define( 'WP_ROCKET_LASTVERSION', '2.10.9' );
}

require WP_ROCKET_INC_PATH . 'compat.php';

/**
 * Tell WP what to do when plugin is loaded.
 *
 * @since 1.0
 */
function rocket_init() {
	// Load translations from the languages directory.
	$locale = get_locale();

	// This filter is documented in /wp-includes/l10n.php.
	$locale = apply_filters( 'plugin_locale', $locale, 'rocket' );
	load_textdomain( 'rocket', WP_LANG_DIR . '/plugins/wp-rocket-' . $locale . '.mo' );

	load_plugin_textdomain( 'rocket', false, dirname( plugin_basename( __FILE__ ) ) . '/languages/' );

	// Nothing to do if autosave.
	if ( defined( 'DOING_AUTOSAVE' ) ) {
		return;
	}

	// Nothing to do if XMLRPC request.
	if ( defined( 'XMLRPC_REQUEST' ) ) {
		return;
	}

<<<<<<< HEAD
=======
	// Necessary to call correctly WP Rocket Bot for cache json.
	global $do_rocket_bot_cache_json;
	$do_rocket_bot_cache_json = false;

	// Composer autoload.
	require WP_ROCKET_PATH . 'vendor/autoload.php';

>>>>>>> 97bc281b
	// Call defines, classes and functions.
	require WP_ROCKET_FUNCTIONS_PATH . 'options.php';

	// Last constants.
	define( 'WP_ROCKET_PLUGIN_NAME', get_rocket_option( 'wl_plugin_name', 'WP Rocket' ) );
	define( 'WP_ROCKET_PLUGIN_SLUG', sanitize_key( WP_ROCKET_PLUGIN_NAME ) );

	// Call defines,  classes and functions.
<<<<<<< HEAD
	require( WP_ROCKET_VENDORS_PATH . 'wp-async-request.php' );
	require( WP_ROCKET_VENDORS_PATH . 'wp-background-process.php' );
	require( WP_ROCKET_CLASSES_PATH . 'class-rocket-background-sitemap-preload.php' );
	require( WP_ROCKET_CLASSES_PATH . 'class-rocket-background-partial-preload.php' );
	require( WP_ROCKET_CLASSES_PATH . 'class-rocket-background-database-optimization.php' );
	require( WP_ROCKET_FUNCTIONS_PATH . 'files.php' );
	require( WP_ROCKET_FUNCTIONS_PATH . 'posts.php' );
	require( WP_ROCKET_FUNCTIONS_PATH . 'admin.php' );
	require( WP_ROCKET_FUNCTIONS_PATH . 'formatting.php' );
	require( WP_ROCKET_FUNCTIONS_PATH . 'cdn.php' );
	require( WP_ROCKET_FUNCTIONS_PATH . 'minify.php' );
	require( WP_ROCKET_FUNCTIONS_PATH . 'i18n.php' );
	require( WP_ROCKET_FUNCTIONS_PATH . 'preload.php' );
	require( WP_ROCKET_FUNCTIONS_PATH . 'htaccess.php' );
	require( WP_ROCKET_FUNCTIONS_PATH . 'varnish.php' );
	require( WP_ROCKET_INC_PATH . 'deprecated.php' );
	require( WP_ROCKET_3RD_PARTY_PATH . '3rd-party.php' );
	require( WP_ROCKET_COMMON_PATH . 'admin-bar.php' );
	require( WP_ROCKET_COMMON_PATH . 'updater.php' );
	require( WP_ROCKET_COMMON_PATH . 'emoji.php' );
	require( WP_ROCKET_COMMON_PATH . 'embeds.php' );
	require( dirname( __FILE__ ) . '/licence-data.php' );
=======
	require WP_ROCKET_CLASSES_PATH . 'background-processing.php';
	require WP_ROCKET_FUNCTIONS_PATH . 'files.php';
	require WP_ROCKET_FUNCTIONS_PATH . 'posts.php';
	require WP_ROCKET_FUNCTIONS_PATH . 'admin.php';
	require WP_ROCKET_FUNCTIONS_PATH . 'formatting.php';
	require WP_ROCKET_FUNCTIONS_PATH . 'cdn.php';
	require WP_ROCKET_FUNCTIONS_PATH . 'minify.php';
	require WP_ROCKET_FUNCTIONS_PATH . 'i18n.php';
	require WP_ROCKET_FUNCTIONS_PATH . 'bots.php';
	require WP_ROCKET_FUNCTIONS_PATH . 'htaccess.php';
	require WP_ROCKET_FUNCTIONS_PATH . 'varnish.php';
	require WP_ROCKET_INC_PATH . 'deprecated.php';
	require WP_ROCKET_3RD_PARTY_PATH . '3rd-party.php';
	require WP_ROCKET_COMMON_PATH . 'admin-bar.php';
	require WP_ROCKET_COMMON_PATH . 'updater.php';
	require WP_ROCKET_COMMON_PATH . 'emoji.php';
	require WP_ROCKET_COMMON_PATH . 'embeds.php';
	require dirname( __FILE__ ) . '/licence-data.php';
>>>>>>> 97bc281b

	if ( rocket_valid_key() ) {
		require WP_ROCKET_COMMON_PATH . 'purge.php';
		require WP_ROCKET_COMMON_PATH . 'cron.php';

		if ( 0 < (int) get_rocket_option( 'cdn' ) ) {
			require WP_ROCKET_FRONT_PATH . 'cdn.php';
		}

		if ( 0 < (int) get_rocket_option( 'do_cloudflare' ) && phpversion() >= '5.4' ) {
			require WP_ROCKET_FUNCTIONS_PATH . 'cloudflare.php';
			require WP_ROCKET_VENDORS_PATH . 'ip_in_range.php';
			require WP_ROCKET_COMMON_PATH . 'cloudflare.php';
		}

		if ( is_multisite() && defined( 'SUNRISE' ) && SUNRISE === 'on' && function_exists( 'domain_mapping_siteurl' ) ) {
			require WP_ROCKET_INC_PATH . '/domain-mapping.php';
		}
	}

	if ( is_admin() ) {
		require WP_ROCKET_ADMIN_PATH . 'ajax.php';
		require WP_ROCKET_ADMIN_PATH . 'upgrader.php';
		require WP_ROCKET_ADMIN_PATH . 'updater.php';
		require WP_ROCKET_ADMIN_PATH . 'class-repeater-field.php';
		require WP_ROCKET_ADMIN_PATH . 'options.php';
		require WP_ROCKET_ADMIN_PATH . 'admin.php';
		require WP_ROCKET_ADMIN_UI_PATH . 'enqueue.php';
		require WP_ROCKET_ADMIN_UI_PATH . 'notices.php';
		require WP_ROCKET_ADMIN_UI_PATH . 'meta-boxes.php';
	} elseif ( rocket_valid_key() ) {
		require WP_ROCKET_FRONT_PATH . 'minify.php';
		require WP_ROCKET_FRONT_PATH . 'cookie.php';
		require WP_ROCKET_FRONT_PATH . 'images.php';
		require WP_ROCKET_FRONT_PATH . 'enqueue.php';
		require WP_ROCKET_FRONT_PATH . 'dns-prefetch.php';

		if ( get_rocket_option( 'defer_all_js' ) ) {
			require WP_ROCKET_FRONT_PATH . 'deferred-js.php';
		}

		if ( get_rocket_option( 'async_css' ) ) {
			require WP_ROCKET_FRONT_PATH . 'async-css.php';
		}

		// Don't insert the LazyLoad file if Rocket LazyLoad is activated.
		if ( ! rocket_is_plugin_active( 'rocket-lazy-load/rocket-lazy-load.php' ) ) {
			require WP_ROCKET_FRONT_PATH . 'lazyload.php';
		}

		require WP_ROCKET_FRONT_PATH . 'protocol.php';
	}

	global $rocket_sitemap_preload_process;
	$rocket_sitemap_preload_process = new Rocket_Background_Sitemap_Preload();

	global $rocket_partial_preload_process;
	$rocket_partial_preload_process = new Rocket_Background_Partial_Preload();

	global $rocket_database_optimization_process;
	$rocket_database_optimization_process = new Rocket_Background_Database_Optimization();

	// You can hook this to trigger any action when WP Rocket is correctly loaded, so, not in AUTOSAVE mode.
	if ( rocket_valid_key() ) {
		/**
		 * Fires when WP Rocket is correctly loaded
		 *
		 * @since 1.0
		*/
		do_action( 'wp_rocket_loaded' );
	}
}
add_action( 'plugins_loaded', 'rocket_init' );

/**
 * Tell WP what to do when plugin is deactivated.
 *
 * @since 1.0
 */
function rocket_deactivation() {
	if ( ! isset( $_GET['rocket_nonce'] ) || ! wp_verify_nonce( $_GET['rocket_nonce'], 'force_deactivation' ) ) {
		  global $is_apache;
		$causes = array();

		// .htaccess problem.
		if ( $is_apache && ! rocket_direct_filesystem()->is_writable( get_home_path() . '.htaccess' ) ) {
			$causes[] = 'htaccess';
		}

		// wp-config problem.
		if ( ! rocket_direct_filesystem()->is_writable( rocket_find_wpconfig_path() ) ) {
			$causes[] = 'wpconfig';
		}

		if ( count( $causes ) ) {
			set_transient( $GLOBALS['current_user']->ID . '_donotdeactivaterocket', $causes );
			wp_safe_redirect( wp_get_referer() );
			die();
		}
	}

	// Delete config files.
	rocket_delete_config_file();

	if ( ! count( glob( WP_ROCKET_CONFIG_PATH . '*.php' ) ) ) {
		// Delete All WP Rocket rules of the .htaccess file.
		flush_rocket_htaccess( true );

		// Remove WP_CACHE constant in wp-config.php.
		set_rocket_wp_cache_define( false );

		// Delete content of advanced-cache.php.
		rocket_put_content( WP_CONTENT_DIR . '/advanced-cache.php', '' );
	}

	// Update customer key & licence.
	wp_remote_get(
		WP_ROCKET_WEB_API . 'pause-licence.php', array(
			'blocking' => false,
		)
	);

	delete_transient( 'rocket_check_licence_30' );
	delete_transient( 'rocket_check_licence_1' );
	delete_site_transient( 'update_wprocket_response' );
}
register_deactivation_hook( __FILE__, 'rocket_deactivation' );

/**
 * Tell WP what to do when plugin is activated.
 *
 * @since 1.1.0
 */
function rocket_activation() {
	// Last constants.
	define( 'WP_ROCKET_PLUGIN_NAME', 'WP Rocket' );
	define( 'WP_ROCKET_PLUGIN_SLUG', sanitize_key( WP_ROCKET_PLUGIN_NAME ) );

	if ( defined( 'SUNRISE' ) && SUNRISE === 'on' && function_exists( 'domain_mapping_siteurl' ) ) {
		require WP_ROCKET_INC_PATH . 'domain-mapping.php';
	}

	require WP_ROCKET_FUNCTIONS_PATH . 'options.php';
	require WP_ROCKET_FUNCTIONS_PATH . 'files.php';
	require WP_ROCKET_FUNCTIONS_PATH . 'formatting.php';
	require WP_ROCKET_FUNCTIONS_PATH . 'i18n.php';
	require WP_ROCKET_FUNCTIONS_PATH . 'htaccess.php';

	if ( version_compare( phpversion(), '5.3.0', '>=' ) ) {
		require WP_ROCKET_3RD_PARTY_PATH . 'hosting/godaddy.php';
	}

	if ( rocket_valid_key() ) {
		// Add All WP Rocket rules of the .htaccess file.
		flush_rocket_htaccess();

		// Add WP_CACHE constant in wp-config.php.
		set_rocket_wp_cache_define( true );
	}

	// Create the cache folders (wp-rocket & min).
	rocket_init_cache_dir();

	// Create the config folder (wp-rocket-config).
	rocket_init_config_dir();

	// Create advanced-cache.php file.
	rocket_generate_advanced_cache_file();

	// Update customer key & licence.
	wp_remote_get(
		WP_ROCKET_WEB_API . 'activate-licence.php', array(
			'blocking' => false,
		)
	);
}
register_activation_hook( __FILE__, 'rocket_activation' );<|MERGE_RESOLUTION|>--- conflicted
+++ resolved
@@ -92,8 +92,6 @@
 		return;
 	}
 
-<<<<<<< HEAD
-=======
 	// Necessary to call correctly WP Rocket Bot for cache json.
 	global $do_rocket_bot_cache_json;
 	$do_rocket_bot_cache_json = false;
@@ -101,7 +99,6 @@
 	// Composer autoload.
 	require WP_ROCKET_PATH . 'vendor/autoload.php';
 
->>>>>>> 97bc281b
 	// Call defines, classes and functions.
 	require WP_ROCKET_FUNCTIONS_PATH . 'options.php';
 
@@ -109,32 +106,10 @@
 	define( 'WP_ROCKET_PLUGIN_NAME', get_rocket_option( 'wl_plugin_name', 'WP Rocket' ) );
 	define( 'WP_ROCKET_PLUGIN_SLUG', sanitize_key( WP_ROCKET_PLUGIN_NAME ) );
 
-	// Call defines,  classes and functions.
-<<<<<<< HEAD
-	require( WP_ROCKET_VENDORS_PATH . 'wp-async-request.php' );
-	require( WP_ROCKET_VENDORS_PATH . 'wp-background-process.php' );
+	// Call defines and functions.
 	require( WP_ROCKET_CLASSES_PATH . 'class-rocket-background-sitemap-preload.php' );
 	require( WP_ROCKET_CLASSES_PATH . 'class-rocket-background-partial-preload.php' );
 	require( WP_ROCKET_CLASSES_PATH . 'class-rocket-background-database-optimization.php' );
-	require( WP_ROCKET_FUNCTIONS_PATH . 'files.php' );
-	require( WP_ROCKET_FUNCTIONS_PATH . 'posts.php' );
-	require( WP_ROCKET_FUNCTIONS_PATH . 'admin.php' );
-	require( WP_ROCKET_FUNCTIONS_PATH . 'formatting.php' );
-	require( WP_ROCKET_FUNCTIONS_PATH . 'cdn.php' );
-	require( WP_ROCKET_FUNCTIONS_PATH . 'minify.php' );
-	require( WP_ROCKET_FUNCTIONS_PATH . 'i18n.php' );
-	require( WP_ROCKET_FUNCTIONS_PATH . 'preload.php' );
-	require( WP_ROCKET_FUNCTIONS_PATH . 'htaccess.php' );
-	require( WP_ROCKET_FUNCTIONS_PATH . 'varnish.php' );
-	require( WP_ROCKET_INC_PATH . 'deprecated.php' );
-	require( WP_ROCKET_3RD_PARTY_PATH . '3rd-party.php' );
-	require( WP_ROCKET_COMMON_PATH . 'admin-bar.php' );
-	require( WP_ROCKET_COMMON_PATH . 'updater.php' );
-	require( WP_ROCKET_COMMON_PATH . 'emoji.php' );
-	require( WP_ROCKET_COMMON_PATH . 'embeds.php' );
-	require( dirname( __FILE__ ) . '/licence-data.php' );
-=======
-	require WP_ROCKET_CLASSES_PATH . 'background-processing.php';
 	require WP_ROCKET_FUNCTIONS_PATH . 'files.php';
 	require WP_ROCKET_FUNCTIONS_PATH . 'posts.php';
 	require WP_ROCKET_FUNCTIONS_PATH . 'admin.php';
@@ -152,7 +127,6 @@
 	require WP_ROCKET_COMMON_PATH . 'emoji.php';
 	require WP_ROCKET_COMMON_PATH . 'embeds.php';
 	require dirname( __FILE__ ) . '/licence-data.php';
->>>>>>> 97bc281b
 
 	if ( rocket_valid_key() ) {
 		require WP_ROCKET_COMMON_PATH . 'purge.php';
