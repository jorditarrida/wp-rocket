<?php

/*
Plugin Name: WP Rocket
Plugin URI: http://www.wp-rocket.me
Description: The best WordPress performance plugin.
Version: 1.4.0
Author: WP Rocket
Contributors: Jonathan Buttigieg, Julio Potier
Author URI: http://www.wp-rocket.me

Copyright 2013 WP Rocket

*/
defined( 'ABSPATH' ) or die( 'Cheatin\' uh?' );

// Rocket defines
define( 'WP_ROCKET_VERSION'             , '1.4.0');
define( 'WP_ROCKET_SLUG'                , 'wp_rocket_settings');
define( 'WP_ROCKET_WEB_MAIN'            , 'http://support.wp-rocket.me/');
define( 'WP_ROCKET_WEB_CHECK'           , WP_ROCKET_WEB_MAIN.'check_update.php');
define( 'WP_ROCKET_WEB_VALID'           , WP_ROCKET_WEB_MAIN.'valid_key.php');
define( 'WP_ROCKET_WEB_INFO'            , WP_ROCKET_WEB_MAIN.'plugin_information.php');
define( 'WP_ROCKET_WEB_SUPPORT'         , WP_ROCKET_WEB_MAIN.'forum/fr/');
define( 'WP_ROCKET_BOT_URL'             , 'http://bot.wp-rocket.me/launch.php');
define( 'WP_ROCKET_FILE'                , __FILE__ );
define( 'WP_ROCKET_PATH'                , realpath( plugin_dir_path( WP_ROCKET_FILE ) ).'/' );
define( 'WP_ROCKET_INC_PATH'            , realpath( WP_ROCKET_PATH . 'inc/' ) . '/' );
define( 'WP_ROCKET_FRONT_PATH'          , realpath( WP_ROCKET_INC_PATH . 'front/' ) . '/' );
define( 'WP_ROCKET_ADMIN_PATH'          , realpath( WP_ROCKET_INC_PATH . 'admin' ) . '/' );
define( 'WP_ROCKET_CACHE_PATH'          , WP_CONTENT_DIR . '/wp-rocket-cache/' );
define( 'WP_ROCKET_URL'                 , plugin_dir_url( WP_ROCKET_FILE ) );
define( 'WP_ROCKET_INC_URL'             , WP_ROCKET_URL . 'inc/' );
define( 'WP_ROCKET_FRONT_URL'           , WP_ROCKET_INC_URL . 'front/' );
define( 'WP_ROCKET_ADMIN_URL'           , WP_ROCKET_INC_URL . 'admin/' );
define( 'WP_ROCKET_ADMIN_JS_URL'        , WP_ROCKET_ADMIN_URL . 'js/' );
define( 'WP_ROCKET_ADMIN_CSS_URL'       , WP_ROCKET_ADMIN_URL . 'css/' );
define( 'WP_ROCKET_ADMIN_IMG_URL'       , WP_ROCKET_ADMIN_URL . 'img/' );
define( 'WP_ROCKET_CACHE_URL'           , WP_CONTENT_URL . '/wp-rocket-cache/' );
if( !defined( 'CHMOD_WP_ROCKET_CACHE_DIRS' ) )
	define( 'CHMOD_WP_ROCKET_CACHE_DIRS', 0755 );

// WP <3.5 defines
if( !defined( 'SECOND_IN_SECONDS' ) )
	define( 'SECOND_IN_SECONDS', 1 );
if( !defined( 'MINUTE_IN_SECONDS' ) )
    define( 'MINUTE_IN_SECONDS', SECOND_IN_SECONDS*60 );
if( !defined( 'HOUR_IN_SECONDS' ) )
    define( 'HOUR_IN_SECONDS', 60 * MINUTE_IN_SECONDS );
if( !defined( 'DAY_IN_SECONDS' ) )
    define( 'DAY_IN_SECONDS', 24 * HOUR_IN_SECONDS);
if( !defined( 'WEEK_IN_SECONDS' ) )
	define( 'WEEK_IN_SECONDS', 7 * DAY_IN_SECONDS );
if( !defined( 'YEAR_IN_SECONDS' ) )
	define( 'YEAR_IN_SECONDS', 365 * DAY_IN_SECONDS );

/*
 * Tell WP what to do when plugin is loaded
 *
 * @since 1.0
 *
 */

add_action( 'plugins_loaded', 'rocket_init' );
function rocket_init()
{
    // Nothing to do if autosave
    if( defined( 'DOING_AUTOSAVE' ) )
                    return;
    
    // Necessary to call correctly WP Rocket Bot for cache json
    global $do_rocket_bot_cache_json;
    $do_rocket_bot_cache_json = false;
    
    // Call defines,  classes and functions
    require WP_ROCKET_INC_PATH . '/functions.php';
    require WP_ROCKET_FRONT_PATH . '/htaccess.php';
    require WP_ROCKET_INC_PATH . '/headers.php';

    if( rocket_valid_key() ) {
            require WP_ROCKET_INC_PATH . '/purge.php';
            require WP_ROCKET_INC_PATH . '/admin-bar.php';
    }

    if( rocket_valid_key() )
        if( (int)get_rocket_option( 'purge_cron_interval' ) > 0 )
            require  WP_ROCKET_INC_PATH . '/cron.php';


    if( is_admin() )
    {
        require WP_ROCKET_ADMIN_PATH . '/upgrader.php';
        require WP_ROCKET_ADMIN_PATH . '/updater.php';
        require WP_ROCKET_ADMIN_PATH . '/options.php';
        require WP_ROCKET_ADMIN_PATH . '/notices.php';
        require WP_ROCKET_ADMIN_PATH . '/admin.php';
        require WP_ROCKET_ADMIN_PATH . '/pointers.php';
        require WP_ROCKET_ADMIN_PATH . '/widgets.php';
        require WP_ROCKET_ADMIN_PATH . '/partial-caching-admin.php';
    }
    elseif( rocket_valid_key() )
    {
        require WP_ROCKET_FRONT_PATH . '/process.php';
        require WP_ROCKET_FRONT_PATH . '/minify.php';
        require WP_ROCKET_FRONT_PATH . '/cookie.php';
        require WP_ROCKET_FRONT_PATH . '/images.php';
        require WP_ROCKET_FRONT_PATH . '/enqueue.php';
<<<<<<< HEAD
        require WP_ROCKET_FRONT_PATH . '/partial-caching-front.php';
=======
        require WP_ROCKET_FRONT_PATH . '/partial-caching.php';
        require WP_ROCKET_FRONT_PATH . '/dns-prefetch.php';
>>>>>>> 52f115c4
        if( get_rocket_option( 'deferred_js_files' ) )
            require WP_ROCKET_FRONT_PATH . '/deferred-js.php';

        if( get_rocket_option( 'lazyload' ) == '1' )
			require WP_ROCKET_FRONT_PATH . '/lazyload.php';
    }

    // You can hook this to trigger any action when WP Rocket is correctly loaded, so, not in AUTOSAVE mode
    if( rocket_valid_key() )
		do_action( 'wp_rocket_loaded' );
}

/*
 * Tell WP what to do when plugin is deactivated
 *
 * @since 1.0
 *
 */
register_deactivation_hook( __FILE__, 'rocket_deactivation' );
function rocket_deactivation()
{
    // Delete All WP Rocket rules of the .htaccess file
    flush_rocket_htaccess( true );
    flush_rewrite_rules();
}


/*
 * Tell WP what to do when plugin is activated
 *
 * @since 1.1.0
 *
 */
register_activation_hook( __FILE__, 'rocket_activation' );
function rocket_activation()
{
    require WP_ROCKET_INC_PATH . '/functions.php';
    require WP_ROCKET_FRONT_PATH . '/htaccess.php';

    // Add All WP Rocket rules of the .htaccess file
    flush_rocket_htaccess();
    flush_rewrite_rules();

    // Create cache folder if not exist
    if( !is_dir( WP_ROCKET_CACHE_PATH ) ) 
	    rocket_mkdir( WP_ROCKET_CACHE_PATH );
}<|MERGE_RESOLUTION|>--- conflicted
+++ resolved
@@ -1,160 +1,156 @@
-<?php
-
-/*
-Plugin Name: WP Rocket
-Plugin URI: http://www.wp-rocket.me
-Description: The best WordPress performance plugin.
-Version: 1.4.0
-Author: WP Rocket
-Contributors: Jonathan Buttigieg, Julio Potier
-Author URI: http://www.wp-rocket.me
-
-Copyright 2013 WP Rocket
-
-*/
-defined( 'ABSPATH' ) or die( 'Cheatin\' uh?' );
-
-// Rocket defines
-define( 'WP_ROCKET_VERSION'             , '1.4.0');
-define( 'WP_ROCKET_SLUG'                , 'wp_rocket_settings');
-define( 'WP_ROCKET_WEB_MAIN'            , 'http://support.wp-rocket.me/');
-define( 'WP_ROCKET_WEB_CHECK'           , WP_ROCKET_WEB_MAIN.'check_update.php');
-define( 'WP_ROCKET_WEB_VALID'           , WP_ROCKET_WEB_MAIN.'valid_key.php');
-define( 'WP_ROCKET_WEB_INFO'            , WP_ROCKET_WEB_MAIN.'plugin_information.php');
-define( 'WP_ROCKET_WEB_SUPPORT'         , WP_ROCKET_WEB_MAIN.'forum/fr/');
-define( 'WP_ROCKET_BOT_URL'             , 'http://bot.wp-rocket.me/launch.php');
-define( 'WP_ROCKET_FILE'                , __FILE__ );
-define( 'WP_ROCKET_PATH'                , realpath( plugin_dir_path( WP_ROCKET_FILE ) ).'/' );
-define( 'WP_ROCKET_INC_PATH'            , realpath( WP_ROCKET_PATH . 'inc/' ) . '/' );
-define( 'WP_ROCKET_FRONT_PATH'          , realpath( WP_ROCKET_INC_PATH . 'front/' ) . '/' );
-define( 'WP_ROCKET_ADMIN_PATH'          , realpath( WP_ROCKET_INC_PATH . 'admin' ) . '/' );
-define( 'WP_ROCKET_CACHE_PATH'          , WP_CONTENT_DIR . '/wp-rocket-cache/' );
-define( 'WP_ROCKET_URL'                 , plugin_dir_url( WP_ROCKET_FILE ) );
-define( 'WP_ROCKET_INC_URL'             , WP_ROCKET_URL . 'inc/' );
-define( 'WP_ROCKET_FRONT_URL'           , WP_ROCKET_INC_URL . 'front/' );
-define( 'WP_ROCKET_ADMIN_URL'           , WP_ROCKET_INC_URL . 'admin/' );
-define( 'WP_ROCKET_ADMIN_JS_URL'        , WP_ROCKET_ADMIN_URL . 'js/' );
-define( 'WP_ROCKET_ADMIN_CSS_URL'       , WP_ROCKET_ADMIN_URL . 'css/' );
-define( 'WP_ROCKET_ADMIN_IMG_URL'       , WP_ROCKET_ADMIN_URL . 'img/' );
-define( 'WP_ROCKET_CACHE_URL'           , WP_CONTENT_URL . '/wp-rocket-cache/' );
-if( !defined( 'CHMOD_WP_ROCKET_CACHE_DIRS' ) )
-	define( 'CHMOD_WP_ROCKET_CACHE_DIRS', 0755 );
-
-// WP <3.5 defines
-if( !defined( 'SECOND_IN_SECONDS' ) )
-	define( 'SECOND_IN_SECONDS', 1 );
-if( !defined( 'MINUTE_IN_SECONDS' ) )
-    define( 'MINUTE_IN_SECONDS', SECOND_IN_SECONDS*60 );
-if( !defined( 'HOUR_IN_SECONDS' ) )
-    define( 'HOUR_IN_SECONDS', 60 * MINUTE_IN_SECONDS );
-if( !defined( 'DAY_IN_SECONDS' ) )
-    define( 'DAY_IN_SECONDS', 24 * HOUR_IN_SECONDS);
-if( !defined( 'WEEK_IN_SECONDS' ) )
-	define( 'WEEK_IN_SECONDS', 7 * DAY_IN_SECONDS );
-if( !defined( 'YEAR_IN_SECONDS' ) )
-	define( 'YEAR_IN_SECONDS', 365 * DAY_IN_SECONDS );
-
-/*
- * Tell WP what to do when plugin is loaded
- *
- * @since 1.0
- *
- */
-
-add_action( 'plugins_loaded', 'rocket_init' );
-function rocket_init()
-{
-    // Nothing to do if autosave
-    if( defined( 'DOING_AUTOSAVE' ) )
-                    return;
-    
-    // Necessary to call correctly WP Rocket Bot for cache json
-    global $do_rocket_bot_cache_json;
-    $do_rocket_bot_cache_json = false;
-    
-    // Call defines,  classes and functions
-    require WP_ROCKET_INC_PATH . '/functions.php';
-    require WP_ROCKET_FRONT_PATH . '/htaccess.php';
-    require WP_ROCKET_INC_PATH . '/headers.php';
-
-    if( rocket_valid_key() ) {
-            require WP_ROCKET_INC_PATH . '/purge.php';
-            require WP_ROCKET_INC_PATH . '/admin-bar.php';
-    }
-
-    if( rocket_valid_key() )
-        if( (int)get_rocket_option( 'purge_cron_interval' ) > 0 )
-            require  WP_ROCKET_INC_PATH . '/cron.php';
-
-
-    if( is_admin() )
-    {
-        require WP_ROCKET_ADMIN_PATH . '/upgrader.php';
-        require WP_ROCKET_ADMIN_PATH . '/updater.php';
-        require WP_ROCKET_ADMIN_PATH . '/options.php';
-        require WP_ROCKET_ADMIN_PATH . '/notices.php';
-        require WP_ROCKET_ADMIN_PATH . '/admin.php';
-        require WP_ROCKET_ADMIN_PATH . '/pointers.php';
-        require WP_ROCKET_ADMIN_PATH . '/widgets.php';
-        require WP_ROCKET_ADMIN_PATH . '/partial-caching-admin.php';
-    }
-    elseif( rocket_valid_key() )
-    {
-        require WP_ROCKET_FRONT_PATH . '/process.php';
-        require WP_ROCKET_FRONT_PATH . '/minify.php';
-        require WP_ROCKET_FRONT_PATH . '/cookie.php';
-        require WP_ROCKET_FRONT_PATH . '/images.php';
-        require WP_ROCKET_FRONT_PATH . '/enqueue.php';
-<<<<<<< HEAD
-        require WP_ROCKET_FRONT_PATH . '/partial-caching-front.php';
-=======
-        require WP_ROCKET_FRONT_PATH . '/partial-caching.php';
-        require WP_ROCKET_FRONT_PATH . '/dns-prefetch.php';
->>>>>>> 52f115c4
-        if( get_rocket_option( 'deferred_js_files' ) )
-            require WP_ROCKET_FRONT_PATH . '/deferred-js.php';
-
-        if( get_rocket_option( 'lazyload' ) == '1' )
-			require WP_ROCKET_FRONT_PATH . '/lazyload.php';
-    }
-
-    // You can hook this to trigger any action when WP Rocket is correctly loaded, so, not in AUTOSAVE mode
-    if( rocket_valid_key() )
-		do_action( 'wp_rocket_loaded' );
-}
-
-/*
- * Tell WP what to do when plugin is deactivated
- *
- * @since 1.0
- *
- */
-register_deactivation_hook( __FILE__, 'rocket_deactivation' );
-function rocket_deactivation()
-{
-    // Delete All WP Rocket rules of the .htaccess file
-    flush_rocket_htaccess( true );
-    flush_rewrite_rules();
-}
-
-
-/*
- * Tell WP what to do when plugin is activated
- *
- * @since 1.1.0
- *
- */
-register_activation_hook( __FILE__, 'rocket_activation' );
-function rocket_activation()
-{
-    require WP_ROCKET_INC_PATH . '/functions.php';
-    require WP_ROCKET_FRONT_PATH . '/htaccess.php';
-
-    // Add All WP Rocket rules of the .htaccess file
-    flush_rocket_htaccess();
-    flush_rewrite_rules();
-
-    // Create cache folder if not exist
-    if( !is_dir( WP_ROCKET_CACHE_PATH ) ) 
-	    rocket_mkdir( WP_ROCKET_CACHE_PATH );
+<?php
+
+/*
+Plugin Name: WP Rocket
+Plugin URI: http://www.wp-rocket.me
+Description: The best WordPress performance plugin.
+Version: 1.4.0
+Author: WP Rocket
+Contributors: Jonathan Buttigieg, Julio Potier
+Author URI: http://www.wp-rocket.me
+
+Copyright 2013 WP Rocket
+
+*/
+defined( 'ABSPATH' ) or die( 'Cheatin\' uh?' );
+
+// Rocket defines
+define( 'WP_ROCKET_VERSION'             , '1.4.0');
+define( 'WP_ROCKET_SLUG'                , 'wp_rocket_settings');
+define( 'WP_ROCKET_WEB_MAIN'            , 'http://support.wp-rocket.me/');
+define( 'WP_ROCKET_WEB_CHECK'           , WP_ROCKET_WEB_MAIN.'check_update.php');
+define( 'WP_ROCKET_WEB_VALID'           , WP_ROCKET_WEB_MAIN.'valid_key.php');
+define( 'WP_ROCKET_WEB_INFO'            , WP_ROCKET_WEB_MAIN.'plugin_information.php');
+define( 'WP_ROCKET_WEB_SUPPORT'         , WP_ROCKET_WEB_MAIN.'forum/fr/');
+define( 'WP_ROCKET_BOT_URL'             , 'http://bot.wp-rocket.me/launch.php');
+define( 'WP_ROCKET_FILE'                , __FILE__ );
+define( 'WP_ROCKET_PATH'                , realpath( plugin_dir_path( WP_ROCKET_FILE ) ).'/' );
+define( 'WP_ROCKET_INC_PATH'            , realpath( WP_ROCKET_PATH . 'inc/' ) . '/' );
+define( 'WP_ROCKET_FRONT_PATH'          , realpath( WP_ROCKET_INC_PATH . 'front/' ) . '/' );
+define( 'WP_ROCKET_ADMIN_PATH'          , realpath( WP_ROCKET_INC_PATH . 'admin' ) . '/' );
+define( 'WP_ROCKET_CACHE_PATH'          , WP_CONTENT_DIR . '/wp-rocket-cache/' );
+define( 'WP_ROCKET_URL'                 , plugin_dir_url( WP_ROCKET_FILE ) );
+define( 'WP_ROCKET_INC_URL'             , WP_ROCKET_URL . 'inc/' );
+define( 'WP_ROCKET_FRONT_URL'           , WP_ROCKET_INC_URL . 'front/' );
+define( 'WP_ROCKET_ADMIN_URL'           , WP_ROCKET_INC_URL . 'admin/' );
+define( 'WP_ROCKET_ADMIN_JS_URL'        , WP_ROCKET_ADMIN_URL . 'js/' );
+define( 'WP_ROCKET_ADMIN_CSS_URL'       , WP_ROCKET_ADMIN_URL . 'css/' );
+define( 'WP_ROCKET_ADMIN_IMG_URL'       , WP_ROCKET_ADMIN_URL . 'img/' );
+define( 'WP_ROCKET_CACHE_URL'           , WP_CONTENT_URL . '/wp-rocket-cache/' );
+if( !defined( 'CHMOD_WP_ROCKET_CACHE_DIRS' ) )
+	define( 'CHMOD_WP_ROCKET_CACHE_DIRS', 0755 );
+
+// WP <3.5 defines
+if( !defined( 'SECOND_IN_SECONDS' ) )
+	define( 'SECOND_IN_SECONDS', 1 );
+if( !defined( 'MINUTE_IN_SECONDS' ) )
+    define( 'MINUTE_IN_SECONDS', SECOND_IN_SECONDS*60 );
+if( !defined( 'HOUR_IN_SECONDS' ) )
+    define( 'HOUR_IN_SECONDS', 60 * MINUTE_IN_SECONDS );
+if( !defined( 'DAY_IN_SECONDS' ) )
+    define( 'DAY_IN_SECONDS', 24 * HOUR_IN_SECONDS);
+if( !defined( 'WEEK_IN_SECONDS' ) )
+	define( 'WEEK_IN_SECONDS', 7 * DAY_IN_SECONDS );
+if( !defined( 'YEAR_IN_SECONDS' ) )
+	define( 'YEAR_IN_SECONDS', 365 * DAY_IN_SECONDS );
+
+/*
+ * Tell WP what to do when plugin is loaded
+ *
+ * @since 1.0
+ *
+ */
+
+add_action( 'plugins_loaded', 'rocket_init' );
+function rocket_init()
+{
+    // Nothing to do if autosave
+    if( defined( 'DOING_AUTOSAVE' ) )
+                    return;
+    
+    // Necessary to call correctly WP Rocket Bot for cache json
+    global $do_rocket_bot_cache_json;
+    $do_rocket_bot_cache_json = false;
+    
+    // Call defines,  classes and functions
+    require WP_ROCKET_INC_PATH . '/functions.php';
+    require WP_ROCKET_FRONT_PATH . '/htaccess.php';
+    require WP_ROCKET_INC_PATH . '/headers.php';
+
+    if( rocket_valid_key() ) {
+            require WP_ROCKET_INC_PATH . '/purge.php';
+            require WP_ROCKET_INC_PATH . '/admin-bar.php';
+    }
+
+    if( rocket_valid_key() )
+        if( (int)get_rocket_option( 'purge_cron_interval' ) > 0 )
+            require  WP_ROCKET_INC_PATH . '/cron.php';
+
+
+    if( is_admin() )
+    {
+        require WP_ROCKET_ADMIN_PATH . '/upgrader.php';
+        require WP_ROCKET_ADMIN_PATH . '/updater.php';
+        require WP_ROCKET_ADMIN_PATH . '/options.php';
+        require WP_ROCKET_ADMIN_PATH . '/notices.php';
+        require WP_ROCKET_ADMIN_PATH . '/admin.php';
+        require WP_ROCKET_ADMIN_PATH . '/pointers.php';
+        require WP_ROCKET_ADMIN_PATH . '/widgets.php';
+        require WP_ROCKET_ADMIN_PATH . '/partial-caching-admin.php';
+    }
+    elseif( rocket_valid_key() )
+    {
+        require WP_ROCKET_FRONT_PATH . '/process.php';
+        require WP_ROCKET_FRONT_PATH . '/minify.php';
+        require WP_ROCKET_FRONT_PATH . '/cookie.php';
+        require WP_ROCKET_FRONT_PATH . '/images.php';
+        require WP_ROCKET_FRONT_PATH . '/enqueue.php';
+        require WP_ROCKET_FRONT_PATH . '/partial-caching-front.php';
+        require WP_ROCKET_FRONT_PATH . '/dns-prefetch.php';
+        if( get_rocket_option( 'deferred_js_files' ) )
+            require WP_ROCKET_FRONT_PATH . '/deferred-js.php';
+
+        if( get_rocket_option( 'lazyload' ) == '1' )
+			require WP_ROCKET_FRONT_PATH . '/lazyload.php';
+    }
+
+    // You can hook this to trigger any action when WP Rocket is correctly loaded, so, not in AUTOSAVE mode
+    if( rocket_valid_key() )
+		do_action( 'wp_rocket_loaded' );
+}
+
+/*
+ * Tell WP what to do when plugin is deactivated
+ *
+ * @since 1.0
+ *
+ */
+register_deactivation_hook( __FILE__, 'rocket_deactivation' );
+function rocket_deactivation()
+{
+    // Delete All WP Rocket rules of the .htaccess file
+    flush_rocket_htaccess( true );
+    flush_rewrite_rules();
+}
+
+
+/*
+ * Tell WP what to do when plugin is activated
+ *
+ * @since 1.1.0
+ *
+ */
+register_activation_hook( __FILE__, 'rocket_activation' );
+function rocket_activation()
+{
+    require WP_ROCKET_INC_PATH . '/functions.php';
+    require WP_ROCKET_FRONT_PATH . '/htaccess.php';
+
+    // Add All WP Rocket rules of the .htaccess file
+    flush_rocket_htaccess();
+    flush_rewrite_rules();
+
+    // Create cache folder if not exist
+    if( !is_dir( WP_ROCKET_CACHE_PATH ) ) 
+	    rocket_mkdir( WP_ROCKET_CACHE_PATH );
 }