<?php
defined( 'ABSPATH' ) or die( 'Cheatin\' uh?' );

/**
 * Set Real IP from CloudFlare
 *
 * @since 2.5.4
 * @source cloudflare.php - https://wordpress.org/plugins/cloudflare/
 */
add_action( 'init', '__rocket_set_real_ip_cloudflare' , 1 );
function __rocket_set_real_ip_cloudflare() {
    global $is_cf;

    $is_cf = ( isset( $_SERVER["HTTP_CF_CONNECTING_IP"] ) ) ? true : false;

	// only run this logic if the REMOTE_ADDR is populated, to avoid causing notices in CLI mode
    if ( isset( $_SERVER["REMOTE_ADDR"] ) ) {
		if ( strpos( $_SERVER["REMOTE_ADDR"], ":" ) === false ) {

			$cf_ip_ranges = array("199.27.128.0/21","173.245.48.0/20","103.21.244.0/22","103.22.200.0/22","103.31.4.0/22","141.101.64.0/18","108.162.192.0/18","190.93.240.0/20","188.114.96.0/20","197.234.240.0/22","198.41.128.0/17","162.158.0.0/15","104.16.0.0/12");
			// IPV4: Update the REMOTE_ADDR value if the current REMOTE_ADDR value is in the specified range.
			foreach ( $cf_ip_ranges as $range ) {
				if ( rocket_ipv4_in_range( $_SERVER["REMOTE_ADDR"], $range ) ) {
					if ( $_SERVER["HTTP_CF_CONNECTING_IP"] ) {
						$_SERVER["REMOTE_ADDR"] = $_SERVER["HTTP_CF_CONNECTING_IP"];
					}
					break;
				}
			}
		}
		else {
<<<<<<< HEAD
			$cf_ip_ranges = array("2400:cb00::/32","2606:4700::/32","2803:f800::/32","2405:b500::/32","2405:8100::/32");
			$ipv6 = get_ipv6_full($_SERVER["REMOTE_ADDR"]);
			foreach ($cf_ip_ranges as $range) {
				if (ipv6_in_range($ipv6, $range)) {
					if ($_SERVER["HTTP_CF_CONNECTING_IP"]) {
=======
			$cf_ip_ranges = array(
				"2400:cb00::/32",
				"2606:4700::/32",
				"2803:f800::/32",
				"2405:b500::/32",
				"2405:8100::/32"
			);
			$ipv6 = get_rocket_ipv6_full($_SERVER["REMOTE_ADDR"]);
			foreach ( $cf_ip_ranges as $range ) {
				if ( rocket_ipv6_in_range( $ipv6, $range ) ) {
					if ( $_SERVER["HTTP_CF_CONNECTING_IP"]) {
>>>>>>> ff5f4908
						$_SERVER["REMOTE_ADDR"] = $_SERVER["HTTP_CF_CONNECTING_IP"];
					}
					break;
				}
			}
		}
	}

    // Let people know that the CF WP plugin is turned on.
    if ( ! headers_sent() ) {
        header( "X-CF-Powered-By: WP Rocket " . WP_ROCKET_VERSION );
    }
}

/**
 * Reporting Spam IP to CloudFlare
 *
 * @since 2.5.4
 */
add_action( 'wp_set_comment_status', '__rocket_reporting_spam_ip_to_cloudflare', 1, 2 );
function __rocket_reporting_spam_ip_to_cloudflare( $id, $status ) {
	if ( $status == 'spam' ) {
		$comment = get_comment( $id );

		if ( !is_null( $comment ) ) {
			$payload = array(
				"a" 	=> $comment->comment_author,
				"am" 	=> $comment->comment_author_email,
				"ip" 	=> $comment->comment_author_IP,
				"con" 	=> substr( $comment->comment_content, 0, 100 )
			);

			$payload = urlencode( json_encode( $payload ) );

			$GLOBALS['rocket_cloudflare']->reporting_spam_ip( $payload );
		}
	}
}<|MERGE_RESOLUTION|>--- conflicted
+++ resolved
@@ -17,7 +17,22 @@
     if ( isset( $_SERVER["REMOTE_ADDR"] ) ) {
 		if ( strpos( $_SERVER["REMOTE_ADDR"], ":" ) === false ) {
 
-			$cf_ip_ranges = array("199.27.128.0/21","173.245.48.0/20","103.21.244.0/22","103.22.200.0/22","103.31.4.0/22","141.101.64.0/18","108.162.192.0/18","190.93.240.0/20","188.114.96.0/20","197.234.240.0/22","198.41.128.0/17","162.158.0.0/15","104.16.0.0/12");
+			$cf_ip_ranges = array(
+				"199.27.128.0/21",
+				"173.245.48.0/20",
+				"103.21.244.0/22",
+				"103.22.200.0/22",
+				"103.31.4.0/22",
+				"141.101.64.0/18",
+				"108.162.192.0/18",
+				"190.93.240.0/20",
+				"188.114.96.0/20",
+				"197.234.240.0/22",
+				"198.41.128.0/17",
+				"162.158.0.0/15",
+				"104.16.0.0/12",
+				"172.64.0.0/13"
+			);
 			// IPV4: Update the REMOTE_ADDR value if the current REMOTE_ADDR value is in the specified range.
 			foreach ( $cf_ip_ranges as $range ) {
 				if ( rocket_ipv4_in_range( $_SERVER["REMOTE_ADDR"], $range ) ) {
@@ -29,13 +44,6 @@
 			}
 		}
 		else {
-<<<<<<< HEAD
-			$cf_ip_ranges = array("2400:cb00::/32","2606:4700::/32","2803:f800::/32","2405:b500::/32","2405:8100::/32");
-			$ipv6 = get_ipv6_full($_SERVER["REMOTE_ADDR"]);
-			foreach ($cf_ip_ranges as $range) {
-				if (ipv6_in_range($ipv6, $range)) {
-					if ($_SERVER["HTTP_CF_CONNECTING_IP"]) {
-=======
 			$cf_ip_ranges = array(
 				"2400:cb00::/32",
 				"2606:4700::/32",
@@ -47,7 +55,6 @@
 			foreach ( $cf_ip_ranges as $range ) {
 				if ( rocket_ipv6_in_range( $ipv6, $range ) ) {
 					if ( $_SERVER["HTTP_CF_CONNECTING_IP"]) {
->>>>>>> ff5f4908
 						$_SERVER["REMOTE_ADDR"] = $_SERVER["HTTP_CF_CONNECTING_IP"];
 					}
 					break;
