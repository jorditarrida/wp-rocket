<?php
defined( 'ABSPATH' ) || die( 'Cheatin&#8217; uh?' );

// Launch hooks that deletes all the cache domain
<<<<<<< HEAD
add_action( 'switch_theme'				,     'rocket_clean_domain' );	// When user change theme
add_action( 'user_register'				,     'rocket_clean_domain' );	// When a user is added
add_action( 'profile_update'			,     'rocket_clean_domain' );	// When a user is updated
add_action( 'deleted_user'				,     'rocket_clean_domain' );	// When a user is deleted
add_action( 'wp_update_nav_menu'		,     'rocket_clean_domain' );	// When a custom menu is update
add_action( 'update_option_sidebars_widgets', 'rocket_clean_domain' );	// When you change the order of widgets
add_action( 'update_option_category_base',    'rocket_clean_domain' );	// When category permalink prefix is update
add_action( 'update_option_tag_base'	,     'rocket_clean_domain' ); 	// When tag permalink prefix is update
add_action( 'permalink_structure_changed',    'rocket_clean_domain' ); 	// When permalink structure is update
add_action( 'create_term'				,     'rocket_clean_domain' ); 	// When a term is created
add_action( 'edited_terms'				,     'rocket_clean_domain' );	// When a term is updated
add_action( 'delete_term'				,     'rocket_clean_domain' );	// When a term is deleted
add_action( 'add_link'					,     'rocket_clean_domain' );	// When a link is added
add_action( 'edit_link'					,     'rocket_clean_domain' );	// When a link is updated
add_action( 'delete_link'				,     'rocket_clean_domain' );	// When a link is deleted
add_action( 'customize_save'			,     'rocket_clean_domain' );	// When customizer is saved
=======
add_action( 'switch_theme'                                          , 'rocket_clean_domain' );  // When user change theme
add_action( 'user_register'                                         , 'rocket_clean_domain' );  // When a user is added
add_action( 'profile_update'                                        , 'rocket_clean_domain' );  // When a user is updated
add_action( 'deleted_user'                                          , 'rocket_clean_domain' );  // When a user is deleted
add_action( 'wp_update_nav_menu'                                    , 'rocket_clean_domain' );  // When a custom menu is update
add_action( 'update_option_sidebars_widgets'                        , 'rocket_clean_domain' );  // When you change the order of widgets
add_action( 'update_option_category_base'                           , 'rocket_clean_domain' );  // When category permalink prefix is update
add_action( 'update_option_tag_base'                                , 'rocket_clean_domain' );  // When tag permalink prefix is update
add_action( 'permalink_structure_changed'                           , 'rocket_clean_domain' );  // When permalink structure is update
add_action( 'create_term'                                           , 'rocket_clean_domain' );  // When a term is created
add_action( 'edited_terms'                                          , 'rocket_clean_domain' );  // When a term is updated
add_action( 'delete_term'                                           , 'rocket_clean_domain' );  // When a term is deleted
add_action( 'add_link'                                              , 'rocket_clean_domain' );  // When a link is added
add_action( 'edit_link'                                             , 'rocket_clean_domain' );  // When a link is updated
add_action( 'delete_link'                                           , 'rocket_clean_domain' );  // When a link is deleted
add_action( 'customize_save'                                        , 'rocket_clean_domain' );  // When customizer is saved
add_action( 'avada_clear_dynamic_css_cache'                         , 'rocket_clean_domain' );  // When Avada theme purge its own cache
>>>>>>> e7143cbd
add_action( 'update_option_theme_mods_' . get_option( 'stylesheet' ), 'rocket_clean_domain' ); // When location of a menu is updated.

/**
 * Purge cache When a widget is updated
 *
 * @since 1.1.1
 *
 * @param object $instance Widget instance.
 * @return object Widget instance
 */
function rocket_widget_update_callback( $instance ) {
	rocket_clean_domain();
	return $instance;
}
add_filter( 'widget_update_callback', 'rocket_widget_update_callback' );

/**
 * Update cache when a post is updated or commented
 *
 * @since 2.8   Only add post type archive if post type is not post
 * @since 2.6   Purge the page defined in "Posts page" option
 * @since 2.5.5 Don't cache for auto-draft post status
 * @since 1.3.2 Add wp_update_comment_count to purge cache when a comment is added/updated/deleted
 * @since 1.3.0 Compatibility with WPML
 * @since 1.3.0 Add 2 hooks : before_rocket_clean_post, after_rocket_clean_post
 * @since 1.3.0 Purge all parents of the post and the author page
 * @since 1.2.2 Add wp_trash_post and delete_post to purge cache when a post is trashed or deleted
 * @since 1.1.3 Use clean_post_cache instead of transition_post_status, transition_comment_status and preprocess_comment
 * @since 1.0
 *
 * @param int $post_id The post ID.
 */
function rocket_clean_post( $post_id ) {
	if ( defined( 'DOING_AUTOSAVE' ) ) {
		return;
	}

	$purge_urls = array();

	// Get all post infos.
	$post = get_post( $post_id );

	// Return if $post is not an object.
	if ( ! is_object( $post ) ) {
		return;
	}

	// No purge for specific conditions.
	if ( 'auto-draft' === $post->post_status || empty( $post->post_type ) || 'nav_menu_item' === $post->post_type ) {
		return;
	}

	// Don't purge if post's post type is not public or not publicly queryable.
	$post_type = get_post_type_object( $post->post_type );
	if ( ! is_object( $post_type ) || true !== $post_type->public ) {
		return;
	}

	// Get the post language.
	$lang = false;

	// WPML.
	if ( rocket_is_plugin_active( 'sitepress-multilingual-cms/sitepress.php' ) && ! rocket_is_plugin_active( 'woocommerce-multilingual/wpml-woocommerce.php' ) ) {
		$lang = $GLOBALS['sitepress']->get_language_for_element( $post_id, 'post_' . get_post_type( $post_id ) );

		// Polylang.
	} elseif ( rocket_is_plugin_active( 'polylang/polylang.php' ) || rocket_is_plugin_active( 'polylang-pro/polylang.php' ) ) {
		$lang = pll_get_post_language( $post_id );
	}

	// Get the permalink structure.
	$permalink_structure = get_rocket_sample_permalink( $post_id );

	// Get permalink.
	$permalink = str_replace( array( '%postname%', '%pagename%' ), $permalink_structure[1], $permalink_structure[0] );

	// Add permalink.
	if ( rocket_extract_url_component( $permalink, PHP_URL_PATH ) !== '/' ) {
		array_push( $purge_urls, $permalink );
	}

	// Add Posts page.
	if ( 'post' === $post->post_type && (int) get_option( 'page_for_posts' ) > 0 ) {
		array_push( $purge_urls, get_permalink( get_option( 'page_for_posts' ) ) );
	}

	// Add Post Type archive.
	if ( 'post' !== $post->post_type ) {
		$post_type_archive = get_post_type_archive_link( get_post_type( $post_id ) );
		if ( $post_type_archive ) {
			$post_type_archive = trailingslashit( $post_type_archive );
			array_push( $purge_urls, $post_type_archive . 'index.html' );
			array_push( $purge_urls, $post_type_archive . 'index.html_gzip' );
			array_push( $purge_urls, $post_type_archive . $GLOBALS['wp_rewrite']->pagination_base );
		}
	}

	// Add next post.
	$next_post = get_adjacent_post( false, '', false );
	if ( $next_post ) {
		array_push( $purge_urls, get_permalink( $next_post ) );
	}

	// Add next post in same category.
	$next_in_same_cat_post = get_adjacent_post( true, '', false );
	if ( $next_in_same_cat_post && $next_in_same_cat_post !== $next_post ) {
		array_push( $purge_urls, get_permalink( $next_in_same_cat_post ) );
	}

	// Add previous post.
	$previous_post = get_adjacent_post( false, '', true );
	if ( $previous_post ) {
		array_push( $purge_urls, get_permalink( $previous_post ) );
	}

	// Add previous post in same category.
	$previous_in_same_cat_post = get_adjacent_post( true, '', true );
	if ( $previous_in_same_cat_post && $previous_in_same_cat_post !== $previous_post ) {
		array_push( $purge_urls, get_permalink( $previous_in_same_cat_post ) );
	}

	// Add urls page to purge every time a post is save.
	$cache_purge_pages = get_rocket_option( 'cache_purge_pages' );
	if ( $cache_purge_pages ) {
		global $blog_id;

		$home_url = get_option( 'home' );

		if ( ! empty( $blog_id ) && is_multisite() ) {
			switch_to_blog( $blog_id );
			$home_url = get_option( 'home' );
			restore_current_blog();
		}

		foreach ( $cache_purge_pages as $page ) {
			$page = trailingslashit( $home_url ) . $page;
			array_push( $purge_urls, $page );
		}
	}

	// Add all terms archive page to purge.
	$purge_terms = get_rocket_post_terms_urls( $post_id );
	if ( count( $purge_terms ) ) {
		$purge_urls = array_merge( $purge_urls, $purge_terms );
	}

	// Add all dates archive page to purge.
	$purge_dates = get_rocket_post_dates_urls( $post_id );
	if ( count( $purge_dates ) ) {
		$purge_urls = array_merge( $purge_urls, $purge_dates );
	}

	// Add the author page.
	$purge_author = array( get_author_posts_url( $post->post_author ) );
	$purge_urls = array_merge( $purge_urls, $purge_author );

	// Add all parents.
	$parents = get_post_ancestors( $post_id );
	if ( (bool) $parents ) {
		foreach ( $parents as $parent_id ) {
			array_push( $purge_urls, get_permalink( $parent_id ) );
		}
	}

	/**
	 * Fires before cache files related with the post are deleted
	 *
	 * @since 1.3.0
	 *
	 * @param obj    $post       The post object
	 * @param array  $purge_urls URLs cache files to remove
	 * @param string $lang       The post language
	 */
	do_action( 'before_rocket_clean_post', $post, $purge_urls, $lang );

	/**
	 * Filter URLs cache files to remove
	 *
	 * @since 1.0
	 *
	 * @param array $purge_urls List of URLs cache files to remove
	 */
	$purge_urls = apply_filters( 'rocket_post_purge_urls', $purge_urls, $post );

	// Purge all files.
	rocket_clean_files( $purge_urls );

	// Never forget to purge homepage and their pagination.
	rocket_clean_home( $lang );

	// Purge home feeds (blog & comments).
	rocket_clean_home_feeds();

	/**
	 * Fires after cache files related with the post are deleted
	 *
	 * @since 1.3.0
	 *
	 * @param obj    $post       The post object
	 * @param array  $purge_urls URLs cache files to remove
	 * @param string $lang       The post language
	 */
	do_action( 'after_rocket_clean_post', $post, $purge_urls, $lang );
}
add_action( 'wp_trash_post'             , 'rocket_clean_post' );
add_action( 'delete_post'               , 'rocket_clean_post' );
add_action( 'clean_post_cache'          , 'rocket_clean_post' );
add_action( 'wp_update_comment_count'   , 'rocket_clean_post' );

/**
 * Add pattern to clean files of connected users
 *
 * @since 2.0
 *
 * @param array $urls An array of URLs to clean.
 * @return array An array of pattern to use for clearing the cache
 */
function rocket_clean_files_users( $urls ) {
	$pattern_urls = array();
	foreach ( $urls as $url ) {
		list( $host, $path, $scheme ) = get_rocket_parse_url( $url );
		$pattern_urls[] = $scheme . '://' . $host . '*' . $path;
	}
	return $pattern_urls;
}
add_filter( 'rocket_clean_files', 'rocket_clean_files_users' );

/**
 * Return all translated version of a post when qTranslate is used.
 * Use the "rocket_post_purge_urls" filter to insert URLs of traduction post
 *
 * @since 1.3.5
 *
 * @param array $urls An array of URLs to clean.
 * @return array Updated array of URLs to clean
 */
function rocket_post_purge_urls_for_qtranslate( $urls ) {
	if ( rocket_is_plugin_active( 'qtranslate/qtranslate.php' ) || rocket_is_plugin_active( 'qtranslate-x/qtranslate.php' ) ) {

		global $q_config;

		// Get all languages.
		$enabled_languages = $q_config['enabled_languages'];

		// Remove default language.
		$enabled_languages = array_diff( $enabled_languages, array( $q_config['default_language'] ) );

		// Add translate URLs.
		foreach ( $urls as $url ) {
			foreach ( $enabled_languages as $lang ) {
				if ( rocket_is_plugin_active( 'qtranslate/qtranslate.php' ) ) {
					$urls[] = qtrans_convertURL( $url, $lang, true );
				} elseif ( rocket_is_plugin_active( 'qtranslate-x/qtranslate.php' ) ) {
					$urls[] = qtranxf_convertURL( $url, $lang, true );
				}
			}
		}
	}

	return $urls;
}
add_filter( 'rocket_post_purge_urls', 'rocket_post_purge_urls_for_qtranslate' );

/**
 * Actions to be done after the purge cache files of a post
 * By Default, this hook call the WP Rocket Bot (cache json)
 *
 * @since 1.3.0
 *
 * @param object $post The post object.
 * @param array  $purge_urls An array of URLs to clean.
 * @param string $lang The language to clean.
 */
function run_rocket_bot_after_clean_post( $post, $purge_urls, $lang ) {
	// Run robot only if post is published.
	if ( 'publish' !== $post->post_status ) {
		return false;
	}

	// Add Homepage URL to $purge_urls for bot crawl.
	array_push( $purge_urls, get_rocket_i18n_home_url( $lang ) );

	// Add default WordPress feeds (posts & comments).
	array_push( $purge_urls, get_feed_link() );
	array_push( $purge_urls, get_feed_link( 'comments_' ) );

	// Get the author page.
	$purge_author = array( get_author_posts_url( $post->post_author ) );

	// Get all dates archive page.
	$purge_dates = get_rocket_post_dates_urls( $post->ID );

	// Remove dates archives page and author page to preload cache.
	$purge_urls = array_diff( $purge_urls, $purge_dates, $purge_author );

	// Create json file and run WP Rocket Bot.
	$json_encode_urls = '["' . implode( '","', array_filter( $purge_urls ) ) . '"]';
	if ( rocket_put_content( WP_ROCKET_PATH . 'cache.json', $json_encode_urls ) ) {
		global $do_rocket_bot_cache_json;
		$do_rocket_bot_cache_json = true;
	}
}
add_action( 'after_rocket_clean_post', 'run_rocket_bot_after_clean_post', 10, 3 );

/**
 * Actions to be done after the purge cache files of a term
 * By Default, this hook call the WP Rocket Bot (cache json)
 *
 * @since 2.6.8
 *
 * @param object $post The post object.
 * @param array  $purge_urls An array of URLs to clean.
 * @param string $lang The language to clean.
 */
function run_rocket_bot_after_clean_term( $post, $purge_urls, $lang ) {
	// Add Homepage URL to $purge_urls for bot crawl.
	array_push( $purge_urls, get_rocket_i18n_home_url( $lang ) );

	// Create json file and run WP Rocket Bot.
	$json_encode_urls = '["' . implode( '","', array_filter( $purge_urls ) ) . '"]';
	if ( rocket_put_content( WP_ROCKET_PATH . 'cache.json', $json_encode_urls ) ) {
		global $do_rocket_bot_cache_json;
		$do_rocket_bot_cache_json = true;
	}
}
add_action( 'after_rocket_clean_term', 'run_rocket_bot_after_clean_term', 10, 3 );

/**
 * Run WP Rocket Bot when a post is added, updated or deleted
 *
 * @since 1.3.2
 */
function do_rocket_bot_cache_json() {
	global $do_rocket_bot_cache_json;
	if ( $do_rocket_bot_cache_json ) {
		run_rocket_preload_cache( 'cache-json', false );
	}
}
add_action( 'shutdown', 'do_rocket_bot_cache_json' );

/**
 * Purge Cache file System in Admin Bar
 *
 * @since 1.3.0 Compatibility with WPML
 * @since 1.0
 */
function do_admin_post_rocket_purge_cache() {
	if ( isset( $_GET['type'], $_GET['_wpnonce'] ) ) {

		$_type     = explode( '-', $_GET['type'] );
		$_type     = reset( $_type );
		$_id       = explode( '-', $_GET['type'] );
		$_id       = end( $_id );
		$_taxonomy = isset( $_GET['taxonomy'] ) ? $_GET['taxonomy'] : false;

		if ( ! wp_verify_nonce( $_GET['_wpnonce'], 'purge_cache_' . $_GET['type'] ) ) {
			wp_nonce_ays( '' );
		}

		switch ( $_type ) {

			// Clear all cache domain.
			case 'all':
				// Remove all cache files.
				$lang = isset( $_GET['lang'] ) && 'all' !== $_GET['lang'] ? sanitize_key( $_GET['lang'] ) : '';
				// Remove all cache files.
				rocket_clean_domain( $lang );

				// Remove all minify cache files.
				rocket_clean_minify();

				// Remove cache busting files.
				rocket_clean_cache_busting();

				// Generate a new random key for minify cache file.
				$options = get_option( WP_ROCKET_SLUG );
				$options['minify_css_key'] = create_rocket_uniqid();
				$options['minify_js_key'] = create_rocket_uniqid();
				remove_all_filters( 'update_option_' . WP_ROCKET_SLUG );
				update_option( WP_ROCKET_SLUG, $options );

				rocket_dismiss_box( 'rocket_warning_plugin_modification' );
				break;

			// Clear terms, homepage and other files associated at current post in back-end.
			case 'post':
				rocket_clean_post( $_id );
				break;

			// Clear a specific term.
			case 'term':
				rocket_clean_term( $_id, $_taxonomy );
				break;

			// Clear a specific user.
			case 'user':
				rocket_clean_user( $_id );
				break;

			// Clear cache file of the current page in front-end.
			case 'url':
				$referer = wp_get_referer();

				if ( 0 !== strpos( $referer, 'http' ) ) {
					list( $host, $path, $scheme, $query ) = get_rocket_parse_url( untrailingslashit( home_url() ) );
					$referer = $scheme . '://' . $host . $referer;
				}

				if ( home_url( '/' ) === $referer ) {
					rocket_clean_home();
				} else {
					rocket_clean_files( $referer );
				}
				break;

			default:
				wp_nonce_ays( '' );
				break;
		}

		wp_redirect( wp_get_referer() );
		die();
	}
}
add_action( 'admin_post_purge_cache', 'do_admin_post_rocket_purge_cache' );

/**
 * Purge OPCache content in Admin Bar
 *
 * @since 2.7
 */
function do_admin_post_rocket_purge_opcache() {
	if ( ! isset( $_GET['_wpnonce'] ) || ! wp_verify_nonce( $_GET['_wpnonce'], 'rocket_purge_opcache' ) ) {
		wp_nonce_ays( '' );
	}

	if ( function_exists( 'opcache_reset' ) ) {
		@opcache_reset();
	}

	wp_redirect( wp_get_referer() );
	die();
}
add_action( 'admin_post_rocket_purge_opcache', 'do_admin_post_rocket_purge_opcache' );

/**
 * Preload cache system in Admin Bar
 * It launch the WP Rocket Bot
 *
 * @since 1.3.0 Compatibility with WPML
 * @since 1.0 (delete in 1.1.6 and re-add in 1.1.9)
 */
function do_admin_post_rocket_preload_cache() {
	if ( isset( $_GET['_wpnonce'] ) ) {

		if ( ! wp_verify_nonce( $_GET['_wpnonce'], 'preload' ) ) {
			wp_nonce_ays( '' );
		}

		$lang = isset( $_GET['lang'] ) && 'all' !== $_GET['lang'] ? sanitize_key( $_GET['lang'] ) : '';
		run_rocket_preload_cache( 'cache-preload' );

		wp_redirect( wp_get_referer() );
		die();
	}
}
add_action( 'admin_post_preload',        'do_admin_post_rocket_preload_cache' );
add_action( 'admin_post_nopriv_preload', 'do_admin_post_rocket_preload_cache' );

/**
 * Purge CloudFlare cache
 *
 * @since 2.5
 */
function do_admin_post_rocket_purge_cloudflare() {
	if ( ! isset( $_GET['_wpnonce'] ) || ! wp_verify_nonce( $_GET['_wpnonce'], 'rocket_purge_cloudflare' ) ) {
		wp_nonce_ays( '' );
	}

	// Purge CloudFlare.
	$cf_purge = rocket_purge_cloudflare();

	if ( is_wp_error( $cf_purge ) ) {
		$cf_purge_result = array(
			'result' => 'error',
			// translators: %s = CloudFare API return message.
			'message' => sprintf( __( 'CloudFlare Cache purge error: %s', 'rocket' ), $cf_purge->get_error_message() ),
		);
	} else {
		$cf_purge_result = array(
			'result' => 'success',
			'message' => __( 'CloudFlare cache sucessfully purged', 'rocket' ),
		);
	}

	set_transient( $GLOBALS['current_user']->ID . '_cloudflare_purge_result', $cf_purge_result );

	wp_redirect( wp_get_referer() );
	die();
}
add_action( 'admin_post_rocket_purge_cloudflare', 'do_admin_post_rocket_purge_cloudflare' );<|MERGE_RESOLUTION|>--- conflicted
+++ resolved
@@ -2,24 +2,6 @@
 defined( 'ABSPATH' ) || die( 'Cheatin&#8217; uh?' );
 
 // Launch hooks that deletes all the cache domain
-<<<<<<< HEAD
-add_action( 'switch_theme'				,     'rocket_clean_domain' );	// When user change theme
-add_action( 'user_register'				,     'rocket_clean_domain' );	// When a user is added
-add_action( 'profile_update'			,     'rocket_clean_domain' );	// When a user is updated
-add_action( 'deleted_user'				,     'rocket_clean_domain' );	// When a user is deleted
-add_action( 'wp_update_nav_menu'		,     'rocket_clean_domain' );	// When a custom menu is update
-add_action( 'update_option_sidebars_widgets', 'rocket_clean_domain' );	// When you change the order of widgets
-add_action( 'update_option_category_base',    'rocket_clean_domain' );	// When category permalink prefix is update
-add_action( 'update_option_tag_base'	,     'rocket_clean_domain' ); 	// When tag permalink prefix is update
-add_action( 'permalink_structure_changed',    'rocket_clean_domain' ); 	// When permalink structure is update
-add_action( 'create_term'				,     'rocket_clean_domain' ); 	// When a term is created
-add_action( 'edited_terms'				,     'rocket_clean_domain' );	// When a term is updated
-add_action( 'delete_term'				,     'rocket_clean_domain' );	// When a term is deleted
-add_action( 'add_link'					,     'rocket_clean_domain' );	// When a link is added
-add_action( 'edit_link'					,     'rocket_clean_domain' );	// When a link is updated
-add_action( 'delete_link'				,     'rocket_clean_domain' );	// When a link is deleted
-add_action( 'customize_save'			,     'rocket_clean_domain' );	// When customizer is saved
-=======
 add_action( 'switch_theme'                                          , 'rocket_clean_domain' );  // When user change theme
 add_action( 'user_register'                                         , 'rocket_clean_domain' );  // When a user is added
 add_action( 'profile_update'                                        , 'rocket_clean_domain' );  // When a user is updated
@@ -36,8 +18,6 @@
 add_action( 'edit_link'                                             , 'rocket_clean_domain' );  // When a link is updated
 add_action( 'delete_link'                                           , 'rocket_clean_domain' );  // When a link is deleted
 add_action( 'customize_save'                                        , 'rocket_clean_domain' );  // When customizer is saved
-add_action( 'avada_clear_dynamic_css_cache'                         , 'rocket_clean_domain' );  // When Avada theme purge its own cache
->>>>>>> e7143cbd
 add_action( 'update_option_theme_mods_' . get_option( 'stylesheet' ), 'rocket_clean_domain' ); // When location of a menu is updated.
 
 /**
