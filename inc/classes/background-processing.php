--- conflicted
+++ resolved
@@ -55,13 +55,10 @@
 	 * @return null
 	 */
 	protected function task( $item ) {
-<<<<<<< HEAD
 		if ( $this->is_already_cached( $item ) ) {
 			return false;
 		}
 
-		$args = array(
-=======
 		/**
 		 * Filters the arguments for the preload request
 		 *
@@ -71,23 +68,18 @@
 		 * @param array $args Arguments for the request.
 		 */
 		$args = apply_filters( 'rocket_preload_url_request_args', array(
->>>>>>> 0981f97a
 			'timeout'    => 0.01,
 			'blocking'   => false,
 			'user-agent' => 'WP Rocket/Preload',
 			'sslverify'  => apply_filters( 'https_local_ssl_verify', true ),
 		) );
 
-<<<<<<< HEAD
 		$response = wp_remote_get( esc_url_raw( $item ), $args );
 
 		if ( 200 === wp_remote_retrieve_response_code( $response ) ) {
 			$this->count++;
 		}
 
-=======
-		$tmp = wp_remote_get( esc_url( $item ), $args );
->>>>>>> 0981f97a
 		usleep( get_rocket_option( 'sitemap_preload_url_crawl', '500000' ) );
 
 		return false;
