--- conflicted
+++ resolved
@@ -103,17 +103,10 @@
 
 			case 'checkbox' : 
 				if ( isset( $args['label_screen'] ) ) {
-<<<<<<< HEAD
 				?>
-				    <legend class="screen-reader-text"><span><?php echo $args['label_screen']; ?></span></legend>
+                    <legend class="screen-reader-text"><span><?php echo $args['label_screen']; ?></span></legend>
 				<?php } ?>
-					<label><input type="checkbox" id="<?php echo $args['name']; ?>" class="<?php echo $class; ?>" name="wp_rocket_settings[<?php echo $args['name']; ?>]" value="1"<?php echo $readonly; ?> <?php checked( get_rocket_option( $args['name'], 0 ), 1 ); ?> <?php echo $parent; ?>/> <?php echo $args['label']; ?>
-=======
-					?>
-						<legend class="screen-reader-text"><span><?php echo $args['label_screen']; ?></span></legend>
-					<?php } ?>
 					<label><input type="checkbox" id="<?php echo $args['name']; ?>" class="<?php echo $class; ?>" name="wp_rocket_settings[<?php echo $args['name']; ?>]" value="1"<?php echo $readonly; ?> <?php checked( get_rocket_option( $args['name'], $default ), 1 ); ?> <?php echo $parent; ?>/> <?php echo $args['label']; ?>
->>>>>>> 3851ada8
 					</label>
 
 			<?php
@@ -447,11 +440,8 @@
 		'api-key',
 		'basic',
 		'advanced',
-<<<<<<< HEAD
 		'database',
-=======
 		'preload',
->>>>>>> 3851ada8
 		'cloudflare',
 		'cdn',
 		'varnish',
@@ -496,11 +486,8 @@
 			<?php if( rocket_valid_key() ) { ?>
 				<a href="#tab_basic" class="nav-tab"><?php _e( 'Basic options', 'rocket' ); ?></a>
 				<a href="#tab_advanced" class="nav-tab"><?php _e( 'Advanced options', 'rocket' ); ?></a>
-<<<<<<< HEAD
 				<a href="#tab_database" class="nav-tab"><?php _e( 'Database', 'rocket' ); ?></a>
-=======
 				<a href="#tab_preload" class="nav-tab"><?php _e( 'Preload', 'rocket' ); ?></a>
->>>>>>> 3851ada8
 				<?php if ( get_rocket_option( 'do_cloudflare' ) ) { ?>
 					<a href="#tab_cloudflare" class="nav-tab">CloudFlare</a>
 				<?php } ?>
@@ -534,15 +521,12 @@
 			<?php if( rocket_valid_key() ) { ?>
 				<div class="rkt-tab" id="tab_basic"><?php do_settings_sections( 'rocket_basic' ); ?></div>
 				<div class="rkt-tab" id="tab_advanced"><?php do_settings_sections( 'rocket_advanced' ); ?></div>
-<<<<<<< HEAD
 				<div class="rkt-tab" id="tab_database">
     				<p class="description database_description"><?php _e( 'The following options help you optimize your database.', 'rocket' ); ?></p>
                     <p class="description warning file-error database_description"><?php _e( 'Before you do any optimization, please backup your database first because any cleanup done is irreversible!', 'rocket' ); ?></p>
     				<?php do_settings_sections( 'rocket_database' ); ?>
 				</div>
-=======
 				<div class="rkt-tab" id="tab_preload"><?php do_settings_sections( 'rocket_preload' ); ?></div>
->>>>>>> 3851ada8
 				<div class="rkt-tab" id="tab_cloudflare" <?php echo get_rocket_option( 'do_cloudflare' ) ? '' : 'style="display:none"'; ?>><?php do_settings_sections( 'rocket_cloudflare' ); ?></div>
 				<div class="rkt-tab" id="tab_cdn"><?php do_settings_sections( 'rocket_cdn' ); ?></div>
 				<?php 
@@ -775,28 +759,27 @@
 		$inputs['minify_js_in_footer'] = array();
 	}
 
-    /*
-<<<<<<< HEAD
+    /**
      * Database options
      */
-    $inputs['database_revisions'] = ! empty( $inputs['database_revisions'] ) ? 1 : 0;
-    $inputs['database_auto_drafts'] = ! empty( $inputs['database_auto_drafts'] ) ? 1 : 0;
-    $inputs['database_trashed_posts'] = ! empty( $inputs['database_trashed_posts'] ) ? 1 : 0;
-    $inputs['database_spam_comments'] = ! empty( $inputs['database_spam_comments'] ) ? 1 : 0;
-    $inputs['database_trashed_comments'] = ! empty( $inputs['database_trashed_comments'] ) ? 1 : 0;
+    $inputs['database_revisions']          = ! empty( $inputs['database_revisions'] ) ? 1 : 0;
+    $inputs['database_auto_drafts']        = ! empty( $inputs['database_auto_drafts'] ) ? 1 : 0;
+    $inputs['database_trashed_posts']      = ! empty( $inputs['database_trashed_posts'] ) ? 1 : 0;
+    $inputs['database_spam_comments']      = ! empty( $inputs['database_spam_comments'] ) ? 1 : 0;
+    $inputs['database_trashed_comments']   = ! empty( $inputs['database_trashed_comments'] ) ? 1 : 0;
     $inputs['database_expired_transients'] = ! empty( $inputs['database_expired_transients'] ) ? 1 : 0;
-    $inputs['database_all_transients'] = ! empty( $inputs['database_all_transients'] ) ? 1 : 0;
-    $inputs['database_optimize_tables'] = ! empty( $inputs['database_optimize_tables'] ) ? 1 : 0;
-    $inputs['schedule_automatic_cleanup'] = ! empty( $inputs['schedule_automatic_cleanup'] ) ? 1 : 0;
+    $inputs['database_all_transients']     = ! empty( $inputs['database_all_transients'] ) ? 1 : 0;
+    $inputs['database_optimize_tables']    = ! empty( $inputs['database_optimize_tables'] ) ? 1 : 0;
+    $inputs['schedule_automatic_cleanup']  = ! empty( $inputs['schedule_automatic_cleanup'] ) ? 1 : 0;
 
     if ( $inputs['schedule_automatic_cleanup'] != 1 && ( 'daily' != $inputs['automatic_cleanup_frequency'] || 'weekly' != $inputs['automatic_cleanup_frequency'] || 'monthly' != $inputs['automatic_cleanup_frequency'] ) ) {
         unset( $inputs['automatic_cleanup_frequency'] );
     }
 	
-=======
+    /**
      * Options: Activate bot preload
      */
-    $inputs['manual_preload'] = ! empty( $inputs['manual_preload'] ) ? 1 : 0;
+    $inputs['manual_preload']    = ! empty( $inputs['manual_preload'] ) ? 1 : 0;
     $inputs['automatic_preload'] = ! empty( $inputs['automatic_preload'] ) ? 1 : 0;
 
     /*
@@ -819,7 +802,6 @@
 		$inputs['sitemaps'] = array();
 	}
 
->>>>>>> 3851ada8
 	/*
 	 * Option: CloudFlare Domain
 	 */
