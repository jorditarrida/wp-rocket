--- conflicted
+++ resolved
@@ -317,10 +317,6 @@
         }
     }
 
-<<<<<<< HEAD
-	if ( version_compare( $actual_version, '3.0', '<' ) ) {
-		rocket_clean_domain();
-=======
 	// Disable minification options if they're active in Autoptimize.
 	if ( version_compare( $actual_version, '2.9.5', '<' ) ) {
 		if ( is_plugin_active( 'autoptimize/autoptimize.php' ) ) {
@@ -338,6 +334,9 @@
 				update_rocket_option( 'minify_js', 0 );
 			}
 		}
->>>>>>> e460205e
+	}
+
+	if ( version_compare( $actual_version, '3.0', '<' ) ) {
+		rocket_clean_domain();
 	}
 }