--- conflicted
+++ resolved
@@ -35,21 +35,10 @@
 
 		update_option( WP_ROCKET_SLUG, $options );
 
-<<<<<<< HEAD
 		// Empty OPCache to prevent issue where plugin is updated but still showing as old version in WP admin.
 		if ( function_exists( 'opcache_reset' ) ) {
 			@opcache_reset();
 		}
-	} else {
-		if ( empty( $_POST ) && rocket_valid_key() ) {
-			rocket_check_key( 'transient_30' );
-		}
-=======
-        // Empty OPCache to prevent issue where plugin is updated but still showing as old version in WP admin
-        if ( function_exists( 'opcache_reset' ) ) {
-            @opcache_reset();
-        }
->>>>>>> 16363bc5
 	}
 
 	/** This filter is documented in inc/admin-bar.php */
@@ -196,20 +185,9 @@
 		// Regenerate advanced-cache.php file.
 		rocket_generate_advanced_cache_file();
 
-<<<<<<< HEAD
 		// Regenerate config file.
 		rocket_generate_config_file();
 	}
-=======
-		// Regenerate config file
-		rocket_generate_config_file();
-	}
-
-	if ( version_compare( $actual_version, '2.7.1', '<' ) ) {
-		// Regenerate advanced-cache.php file
-		rocket_generate_advanced_cache_file();
-	}
->>>>>>> 16363bc5
 
 	if ( version_compare( $actual_version, '2.8', '<' ) ) {
 		$options                              = get_option( WP_ROCKET_SLUG );
@@ -252,25 +230,22 @@
 				update_rocket_option( 'minify_html_inline_js', 0 );
 			}
 
-<<<<<<< HEAD
 			if ( 'on' === get_option( 'autoptimize_css' ) ) {
 				update_rocket_option( 'minify_css', 0 );
 			}
 
 			if ( 'on' === get_option( 'autoptimize_js' ) ) {
-=======
-			if ( 'on' === get_option( 'autoptimize_css') ) {
-				update_rocket_option( 'minify_css', 0 );
-			}
-
-			if ( 'on' === get_option( 'autoptimize_js') ) {
->>>>>>> 16363bc5
 				update_rocket_option( 'minify_js', 0 );
 			}
 		}
 	}
 
-<<<<<<< HEAD
+	// Delete old transients.
+	if ( version_compare( $actual_version, '2.9.7', '<' ) ) {
+		delete_transient( 'rocket_check_licence_30' );
+		delete_transient( 'rocket_check_licence_1' );
+	}
+
 	if ( version_compare( $actual_version, '3.0', '<' ) ) {
 		$options = get_option( WP_ROCKET_SLUG );
 
@@ -290,12 +265,4 @@
 		rocket_clean_domain();
 	}
 }
-add_action( 'wp_rocket_upgrade', 'rocket_new_upgrade', 10, 2 );
-=======
-	// Delete old transients.
-	if ( version_compare( $actual_version, '2.9.7', '<' ) ) {
-		delete_transient( 'rocket_check_licence_30' );
-		delete_transient( 'rocket_check_licence_1' );
-	}
-}
->>>>>>> 16363bc5
+add_action( 'wp_rocket_upgrade', 'rocket_new_upgrade', 10, 2 );